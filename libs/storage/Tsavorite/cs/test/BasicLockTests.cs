--- conflicted
+++ resolved
@@ -173,15 +173,9 @@
             ClassicAssert.IsFalse(bContext.Upsert(collidingKey, collidingKey * ValueMult).IsPending);
 
             // Now make sure we did collide
-<<<<<<< HEAD
             HashEntryInfo hei = new(store.storeFunctions.GetKeyHashCode64(ref deleteKey), store.partitionId);
-            Assert.IsTrue(store.FindTag(ref hei), "Cannot find deleteKey entry");
-            Assert.Greater(hei.Address, Constants.kInvalidAddress, "Couldn't find deleteKey Address");
-=======
-            HashEntryInfo hei = new(store.storeFunctions.GetKeyHashCode64(ref deleteKey));
             ClassicAssert.IsTrue(store.FindTag(ref hei), "Cannot find deleteKey entry");
             ClassicAssert.Greater(hei.Address, Constants.kInvalidAddress, "Couldn't find deleteKey Address");
->>>>>>> de32951c
             var physicalAddress = store.hlog.GetPhysicalAddress(hei.Address);
             ref var recordInfo = ref store.hlog.GetInfo(physicalAddress);
             ref var lookupKey = ref store.hlog.GetKey(physicalAddress);
