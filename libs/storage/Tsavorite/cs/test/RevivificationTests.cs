﻿// Copyright (c) Microsoft Corporation.
// Licensed under the MIT license.

using System;
using System.Collections.Concurrent;
using System.Collections.Generic;
using System.Diagnostics;
using System.IO;
using System.Runtime.CompilerServices;
using System.Threading;
using System.Threading.Tasks;
using NUnit.Framework;
using NUnit.Framework.Legacy;
using Tsavorite.core;
using static Tsavorite.core.Utility;
using static Tsavorite.test.TestUtils;

namespace Tsavorite.test.Revivification
{
    // Must be in a separate block so the "using StructStoreFunctions" is the first line in its namespace declaration.
    internal readonly struct RevivificationSpanByteComparer : IKeyComparer<SpanByte>
    {
        private readonly SpanByteComparer defaultComparer;
        private readonly int collisionRange;

        internal RevivificationSpanByteComparer(CollisionRange range)
        {
            defaultComparer = new SpanByteComparer();
            collisionRange = (int)range;
        }

        public bool Equals(ref SpanByte k1, ref SpanByte k2) => defaultComparer.Equals(ref k1, ref k2);

        // The hash code ends with 0 so mod Ten isn't so helpful, so shift
        public long GetHashCode64(ref SpanByte k) => (defaultComparer.GetHashCode64(ref k) >> 4) % collisionRange;
    }
}

namespace Tsavorite.test.Revivification
{
    using ClassAllocator = GenericAllocator<MyKey, MyValue, StoreFunctions<MyKey, MyValue, MyKey.Comparer, DefaultRecordDisposer<MyKey, MyValue>>>;
    using ClassStoreFunctions = StoreFunctions<MyKey, MyValue, MyKey.Comparer, DefaultRecordDisposer<MyKey, MyValue>>;

    using IntAllocator = BlittableAllocator<int, int, StoreFunctions<int, int, IntKeyComparer, DefaultRecordDisposer<int, int>>>;
    using IntStoreFunctions = StoreFunctions<int, int, IntKeyComparer, DefaultRecordDisposer<int, int>>;

    using SpanByteStoreFunctions = StoreFunctions<SpanByte, SpanByte, RevivificationSpanByteComparer, SpanByteRecordDisposer>;

    public enum DeleteDest { FreeList, InChain }

    public enum CollisionRange { Ten = 10, None = int.MaxValue }

    public enum RevivificationEnabled { Reviv, NoReviv }

    public enum RevivifiableFraction { Half }

    public enum RecordElision { Elide, NoElide }

    struct RevivificationTestUtils
    {
        internal const double HalfOfMutableFraction = 0.5;   // Half of the mutable region

        internal static double GetRevivifiableFraction(RevivifiableFraction frac)
            => frac switch
            {
                RevivifiableFraction.Half => HalfOfMutableFraction,
                _ => throw new InvalidOperationException($"Invalid RevivifiableFraction enum value {frac}")
            };

        [MethodImpl(MethodImplOptions.AggressiveInlining)]
        internal static RMWInfo CopyToRMWInfo(ref UpsertInfo upsertInfo)
            => new()
            {
                Version = upsertInfo.Version,
                SessionID = upsertInfo.SessionID,
                Address = upsertInfo.Address,
                KeyHash = upsertInfo.KeyHash,
                UsedValueLength = upsertInfo.UsedValueLength,
                FullValueLength = upsertInfo.FullValueLength,
                Action = RMWAction.Default,
            };

        internal static FreeRecordPool<TKey, TValue, TStoreFunctions, TAllocator> CreateSingleBinFreeRecordPool<TKey, TValue, TStoreFunctions, TAllocator>(
                TsavoriteKV<TKey, TValue, TStoreFunctions, TAllocator> store, RevivificationBin binDef, int fixedRecordLength = 0)
            where TStoreFunctions : IStoreFunctions<TKey, TValue>
            where TAllocator : IAllocator<TKey, TValue, TStoreFunctions>
            => new(store, new RevivificationSettings() { FreeRecordBins = [binDef] }, fixedRecordLength);

        internal static bool HasRecords<TKey, TValue, TStoreFunctions, TAllocator>(TsavoriteKV<TKey, TValue, TStoreFunctions, TAllocator> store)
            where TStoreFunctions : IStoreFunctions<TKey, TValue>
            where TAllocator : IAllocator<TKey, TValue, TStoreFunctions>
            => HasRecords(store.RevivificationManager.FreeRecordPool);

        internal static bool HasRecords<TKey, TValue, TStoreFunctions, TAllocator>(TsavoriteKV<TKey, TValue, TStoreFunctions, TAllocator> store, FreeRecordPool<TKey, TValue, TStoreFunctions, TAllocator> pool)
            where TStoreFunctions : IStoreFunctions<TKey, TValue>
            where TAllocator : IAllocator<TKey, TValue, TStoreFunctions>
            => HasRecords(pool ?? store.RevivificationManager.FreeRecordPool);

        internal static bool HasRecords<TKey, TValue, TStoreFunctions, TAllocator>(FreeRecordPool<TKey, TValue, TStoreFunctions, TAllocator> pool)
            where TStoreFunctions : IStoreFunctions<TKey, TValue>
            where TAllocator : IAllocator<TKey, TValue, TStoreFunctions>
        {
            if (pool is not null)
            {
                foreach (var bin in pool.bins)
                {
                    if (!bin.isEmpty)
                        return true;
                }
            }
            return false;
        }

        internal static FreeRecordPool<TKey, TValue, TStoreFunctions, TAllocator> SwapFreeRecordPool<TKey, TValue, TStoreFunctions, TAllocator>(
                TsavoriteKV<TKey, TValue, TStoreFunctions, TAllocator> store, FreeRecordPool<TKey, TValue, TStoreFunctions, TAllocator> inPool)
            where TStoreFunctions : IStoreFunctions<TKey, TValue>
            where TAllocator : IAllocator<TKey, TValue, TStoreFunctions>
        {
            var pool = store.RevivificationManager.FreeRecordPool;
            store.RevivificationManager.FreeRecordPool = inPool;
            return pool;
        }

        internal const int DefaultRecordWaitTimeoutMs = 2000;

        internal static bool GetBinIndex<TKey, TValue, TStoreFunctions, TAllocator>(FreeRecordPool<TKey, TValue, TStoreFunctions, TAllocator> pool, int recordSize, out int binIndex)
            where TStoreFunctions : IStoreFunctions<TKey, TValue>
            where TAllocator : IAllocator<TKey, TValue, TStoreFunctions>
            => pool.GetBinIndex(recordSize, out binIndex);

        internal static int GetBinCount<TKey, TValue, TStoreFunctions, TAllocator>(FreeRecordPool<TKey, TValue, TStoreFunctions, TAllocator> pool)
            where TStoreFunctions : IStoreFunctions<TKey, TValue>
            where TAllocator : IAllocator<TKey, TValue, TStoreFunctions>
            => pool.bins.Length;

        internal static int GetRecordCount<TKey, TValue, TStoreFunctions, TAllocator>(FreeRecordPool<TKey, TValue, TStoreFunctions, TAllocator> pool, int binIndex)
            where TStoreFunctions : IStoreFunctions<TKey, TValue>
            where TAllocator : IAllocator<TKey, TValue, TStoreFunctions>
            => pool.bins[binIndex].recordCount;

        internal static int GetMaxRecordSize<TKey, TValue, TStoreFunctions, TAllocator>(FreeRecordPool<TKey, TValue, TStoreFunctions, TAllocator> pool, int binIndex)
            where TStoreFunctions : IStoreFunctions<TKey, TValue>
            where TAllocator : IAllocator<TKey, TValue, TStoreFunctions>
            => pool.bins[binIndex].maxRecordSize;

        internal static unsafe bool IsSet<TKey, TValue, TStoreFunctions, TAllocator>(FreeRecordPool<TKey, TValue, TStoreFunctions, TAllocator> pool, int binIndex, int recordIndex)
            where TStoreFunctions : IStoreFunctions<TKey, TValue>
            where TAllocator : IAllocator<TKey, TValue, TStoreFunctions>
            => pool.bins[binIndex].records[recordIndex].IsSet;

        internal static bool TryTakeFromBin<TKey, TValue, TStoreFunctions, TAllocator>(FreeRecordPool<TKey, TValue, TStoreFunctions, TAllocator> pool, int binIndex, int recordSize, long minAddress,
                TsavoriteKV<TKey, TValue, TStoreFunctions, TAllocator> store, out long address, ref RevivificationStats revivStats)
            where TStoreFunctions : IStoreFunctions<TKey, TValue>
            where TAllocator : IAllocator<TKey, TValue, TStoreFunctions>
            => pool.bins[binIndex].TryTake(recordSize, minAddress, store, out address, ref revivStats);

        internal static int GetSegmentStart<TKey, TValue, TStoreFunctions, TAllocator>(FreeRecordPool<TKey, TValue, TStoreFunctions, TAllocator> pool, int binIndex, int recordSize)
            where TStoreFunctions : IStoreFunctions<TKey, TValue>
            where TAllocator : IAllocator<TKey, TValue, TStoreFunctions>
            => pool.bins[binIndex].GetSegmentStart(recordSize);

        internal static void WaitForRecords<TKey, TValue, TStoreFunctions, TAllocator>(TsavoriteKV<TKey, TValue, TStoreFunctions, TAllocator> store, bool want, FreeRecordPool<TKey, TValue, TStoreFunctions, TAllocator> pool = default)
            where TStoreFunctions : IStoreFunctions<TKey, TValue>
            where TAllocator : IAllocator<TKey, TValue, TStoreFunctions>
        {
            pool ??= store.RevivificationManager.FreeRecordPool;

            // Wait until CheckEmptyWorker or TryAdd() has set the bin counters.
            var sw = new Stopwatch();
            sw.Start();
            if (pool is not null)
            {
                while (HasRecords(pool) != want)
                {
                    if (sw.ElapsedMilliseconds >= DefaultRecordWaitTimeoutMs)
                        ClassicAssert.Less(sw.ElapsedMilliseconds, DefaultRecordWaitTimeoutMs, $"Timeout while waiting for Pool.WaitForRecords to be {want}");
                    _ = Thread.Yield();
                }
                return;
            }
        }

        internal static unsafe int GetFreeRecordCount<TKey, TValue, TStoreFunctions, TAllocator>(TsavoriteKV<TKey, TValue, TStoreFunctions, TAllocator> store)
            where TStoreFunctions : IStoreFunctions<TKey, TValue>
            where TAllocator : IAllocator<TKey, TValue, TStoreFunctions>
            => GetFreeRecordCount(store.RevivificationManager.FreeRecordPool);

        internal static unsafe int GetFreeRecordCount<TKey, TValue, TStoreFunctions, TAllocator>(FreeRecordPool<TKey, TValue, TStoreFunctions, TAllocator> pool)
            where TStoreFunctions : IStoreFunctions<TKey, TValue>
            where TAllocator : IAllocator<TKey, TValue, TStoreFunctions>
        {
            // This returns the count of all records, not just the free ones.
            var count = 0;
            if (pool is not null)
            {
                foreach (var bin in pool.bins)
                {
                    for (var ii = 0; ii < bin.recordCount; ++ii)
                    {
                        if ((bin.records + ii)->IsSet)
                            ++count;
                    }
                }
            }
            return count;
        }

        internal static void AssertElidable<TKey, TValue, TStoreFunctions, TAllocator>(TsavoriteKV<TKey, TValue, TStoreFunctions, TAllocator> store, TKey key)
            where TStoreFunctions : IStoreFunctions<TKey, TValue>
            where TAllocator : IAllocator<TKey, TValue, TStoreFunctions>
            => AssertElidable(store, ref key);

        internal static void AssertElidable<TKey, TValue, TStoreFunctions, TAllocator>(TsavoriteKV<TKey, TValue, TStoreFunctions, TAllocator> store, ref TKey key)
            where TStoreFunctions : IStoreFunctions<TKey, TValue>
            where TAllocator : IAllocator<TKey, TValue, TStoreFunctions>
        {
<<<<<<< HEAD
            OperationStackContext<TKey, TValue, TStoreFunctions, TAllocator> stackCtx = new(store.storeFunctions.GetKeyHashCode64(ref key), store.partitionId);
            Assert.IsTrue(store.FindTag(ref stackCtx.hei), $"AssertElidable: Cannot find key {key}");
=======
            OperationStackContext<TKey, TValue, TStoreFunctions, TAllocator> stackCtx = new(store.storeFunctions.GetKeyHashCode64(ref key));
            ClassicAssert.IsTrue(store.FindTag(ref stackCtx.hei), $"AssertElidable: Cannot find key {key}");
>>>>>>> de32951c
            var recordInfo = store.hlog.GetInfo(store.hlog.GetPhysicalAddress(stackCtx.hei.Address));
            ClassicAssert.Less(recordInfo.PreviousAddress, store.hlogBase.BeginAddress, "AssertElidable: expected elidable key");
        }

        internal static int GetRevivifiableRecordCount<TKey, TValue, TStoreFunctions, TAllocator>(TsavoriteKV<TKey, TValue, TStoreFunctions, TAllocator> store, int numRecords)
            where TStoreFunctions : IStoreFunctions<TKey, TValue>
            where TAllocator : IAllocator<TKey, TValue, TStoreFunctions>
            => (int)(numRecords * store.RevivificationManager.revivifiableFraction);

        internal static int GetMinRevivifiableKey<TKey, TValue, TStoreFunctions, TAllocator>(TsavoriteKV<TKey, TValue, TStoreFunctions, TAllocator> store, int numRecords)
            where TStoreFunctions : IStoreFunctions<TKey, TValue>
            where TAllocator : IAllocator<TKey, TValue, TStoreFunctions>
            => numRecords - GetRevivifiableRecordCount(store, numRecords);
    }

    [TestFixture]
    class RevivificationFixedLenTests
    {
        internal class RevivificationFixedLenFunctions : SimpleSimpleFunctions<int, int>
        {
        }

        const int NumRecords = 1000;
        internal const int ValueMult = 1_000_000;

        RevivificationFixedLenFunctions functions;

        private TsavoriteKV<int, int, IntStoreFunctions, IntAllocator> store;
        private ClientSession<int, int, int, int, Empty, RevivificationFixedLenFunctions, IntStoreFunctions, IntAllocator> session;
        private BasicContext<int, int, int, int, Empty, RevivificationFixedLenFunctions, IntStoreFunctions, IntAllocator> bContext;
        private IDevice log;

        [SetUp]
        public void Setup()
        {
            DeleteDirectory(MethodTestDir, wait: true);
            log = Devices.CreateLogDevice(Path.Combine(MethodTestDir, "test.log"), deleteOnClose: true);

            double? revivifiableFraction = default;
            RecordElision? recordElision = default;
            foreach (var arg in TestContext.CurrentContext.Test.Arguments)
            {
                if (arg is RevivifiableFraction frac)
                {
                    revivifiableFraction = RevivificationTestUtils.GetRevivifiableFraction(frac);
                    continue;
                }
                if (arg is RecordElision re)
                {
                    recordElision = re;
                    continue;
                }
            }

            var revivificationSettings = RevivificationSettings.DefaultFixedLength.Clone();
            if (revivifiableFraction.HasValue)
                revivificationSettings.RevivifiableFraction = revivifiableFraction.Value;
            if (recordElision.HasValue)
                revivificationSettings.RestoreDeletedRecordsIfBinIsFull = recordElision.Value == RecordElision.NoElide;
            store = new(new()
            {
                IndexSize = 1L << 24,
                LogDevice = log,
                PageSize = 1L << 12,
                MemorySize = 1L << 20,
                RevivificationSettings = revivificationSettings
            }, StoreFunctions<int, int>.Create(IntKeyComparer.Instance)
                , (allocatorSettings, storeFunctions) => new(allocatorSettings, storeFunctions));
            functions = new RevivificationFixedLenFunctions();
            session = store.NewSession<int, int, Empty, RevivificationFixedLenFunctions>(functions);
            bContext = session.BasicContext;
        }

        [TearDown]
        public void TearDown()
        {
            session?.Dispose();
            session = null;
            store?.Dispose();
            store = null;
            log?.Dispose();
            log = null;

            DeleteDirectory(MethodTestDir);
        }

        void Populate()
        {
            for (int key = 0; key < NumRecords; key++)
            {
                var status = bContext.Upsert(key, key * ValueMult);
                ClassicAssert.IsTrue(status.Record.Created, status.ToString());
            }
        }

        [Test]
        [Category(RevivificationCategory)]
        [Category(SmokeTestCategory)]
        public void SimpleFixedLenTest([Values] DeleteDest deleteDest, [Values(UpdateOp.Upsert, UpdateOp.RMW)] UpdateOp updateOp)
        {
            Populate();

            bool stayInChain = deleteDest == DeleteDest.InChain;
            if (stayInChain)
                _ = RevivificationTestUtils.SwapFreeRecordPool(store, default);

            var deleteKey = RevivificationTestUtils.GetMinRevivifiableKey(store, NumRecords);
            if (!stayInChain)
                RevivificationTestUtils.AssertElidable(store, deleteKey);
            var tailAddress = store.Log.TailAddress;

            _ = bContext.Delete(deleteKey);
            ClassicAssert.AreEqual(tailAddress, store.Log.TailAddress);

            var updateKey = deleteDest == DeleteDest.InChain ? deleteKey : NumRecords + 1;
            var updateValue = updateKey + ValueMult;

            if (!stayInChain)
            {
                ClassicAssert.AreEqual(1, RevivificationTestUtils.GetFreeRecordCount(store));
                RevivificationTestUtils.WaitForRecords(store, want: true);
            }

            _ = updateOp == UpdateOp.Upsert ? bContext.Upsert(updateKey, updateValue) : bContext.RMW(updateKey, updateValue);

            if (!stayInChain)
                RevivificationTestUtils.WaitForRecords(store, want: false);
            ClassicAssert.AreEqual(tailAddress, store.Log.TailAddress, "Expected tail address not to grow (record was revivified)");
        }

        [Test]
        [Category(RevivificationCategory)]
        [Category(SmokeTestCategory)]
        public void UnelideTest([Values] RecordElision elision, [Values(UpdateOp.Upsert, UpdateOp.RMW)] UpdateOp updateOp)
        {
            Populate();

            var tailAddress = store.Log.TailAddress;

            // First delete all keys. This will overflow the bin.
            for (var key = 0; key < NumRecords; ++key)
            {
                _ = bContext.Delete(key);
                ClassicAssert.AreEqual(tailAddress, store.Log.TailAddress);
            }

            ClassicAssert.AreEqual(RevivificationBin.DefaultRecordsPerBin, RevivificationTestUtils.GetFreeRecordCount(store));
            RevivificationTestUtils.WaitForRecords(store, want: true);

            // Now re-add the keys.
            for (var key = 0; key < NumRecords; ++key)
            {
                var value = key + ValueMult;
                _ = updateOp == UpdateOp.Upsert ? bContext.Upsert(key, value) : bContext.RMW(key, value);
            }

            // Now re-add the keys. For the elision case, we should see tailAddress grow sharply as only the records in the bin are available
            // for revivification. For In-Chain, we will revivify records that were unelided after the bin overflowed. But we have some records
            // ineligible for revivification due to revivifiableFraction.
            var recordSize = RecordInfo.GetLength() + sizeof(int) * 2;
            var numIneligibleRecords = NumRecords - RevivificationTestUtils.GetRevivifiableRecordCount(store, NumRecords);
            var noElisionExpectedTailAddress = tailAddress + numIneligibleRecords * recordSize;

            if (elision == RecordElision.NoElide)
                ClassicAssert.AreEqual(noElisionExpectedTailAddress, store.Log.TailAddress, "Expected tail address not to grow (records were revivified)");
            else
                ClassicAssert.Less(noElisionExpectedTailAddress, store.Log.TailAddress, "Expected tail address to grow (records were not revivified)");
        }

        [Test]
        [Category(RevivificationCategory)]
        [Category(SmokeTestCategory)]
#pragma warning disable IDE0060 // Remove unused parameter (used by setup)
        public void SimpleMinAddressAddTest([Values] RevivifiableFraction revivifiableFraction)
#pragma warning restore IDE0060 // Remove unused parameter
        {
            Populate();

            // This should not go to FreeList because it's below the RevivifiableFraction
            ClassicAssert.IsTrue(bContext.Delete(2).Found);
            ClassicAssert.AreEqual(0, RevivificationTestUtils.GetFreeRecordCount(store));

            // This should go to FreeList because it's above the RevivifiableFraction
            ClassicAssert.IsTrue(bContext.Delete(NumRecords - 1).Found);
            ClassicAssert.AreEqual(1, RevivificationTestUtils.GetFreeRecordCount(store));
        }

        [Test]
        [Category(RevivificationCategory)]
        [Category(SmokeTestCategory)]
#pragma warning disable IDE0060 // Remove unused parameter (used by setup)
        public void SimpleMinAddressTakeTest([Values] RevivifiableFraction revivifiableFraction, [Values(UpdateOp.Upsert, UpdateOp.RMW)] UpdateOp updateOp)
#pragma warning restore IDE0060 // Remove unused parameter
        {
            Populate();

            // This should go to FreeList because it's above the RevivifiableFraction
            ClassicAssert.IsTrue(bContext.Delete(NumRecords - 1).Found);
            ClassicAssert.AreEqual(1, RevivificationTestUtils.GetFreeRecordCount(store));
            RevivificationTestUtils.WaitForRecords(store, want: true);

            // Detach the pool temporarily so the records aren't revivified by the next insertions.
            var pool = RevivificationTestUtils.SwapFreeRecordPool(store, default);

            // Now add a bunch of records to drop the FreeListed address below the RevivifiableFraction
            int maxRecord = NumRecords * 2;
            for (int key = NumRecords; key < maxRecord; key++)
            {
                var status = bContext.Upsert(key, key * ValueMult);
                ClassicAssert.IsTrue(status.Record.Created, status.ToString());
            }

            // Restore the pool
            _ = RevivificationTestUtils.SwapFreeRecordPool(store, pool);

            var tailAddress = store.Log.TailAddress;
            _ = updateOp == UpdateOp.Upsert ? bContext.Upsert(maxRecord, maxRecord * ValueMult) : bContext.RMW(maxRecord, maxRecord * ValueMult);

            ClassicAssert.Less(tailAddress, store.Log.TailAddress, "Expected tail address to grow (record was not revivified)");
        }
    }

    [TestFixture]
    class RevivificationSpanByteTests
    {
        const int KeyLength = 10;
        const int InitialLength = 50;
        const int GrowLength = InitialLength + 75;      // Must be large enough to go to next bin
        const int ShrinkLength = InitialLength - 25;    // Must be small enough to go to previous bin

        const int OversizeLength = RevivificationBin.MaxInlineRecordSize + 42;

        internal class RevivificationSpanByteFunctions : SpanByteFunctions<Empty>
        {
            private readonly TsavoriteKV<SpanByte, SpanByte, SpanByteStoreFunctions, SpanByteAllocator<SpanByteStoreFunctions>> store;

            // Must be set after session is created
            internal ClientSession<SpanByte, SpanByte, SpanByte, SpanByteAndMemory, Empty, RevivificationSpanByteFunctions, SpanByteStoreFunctions, SpanByteAllocator<SpanByteStoreFunctions>> session;

            internal int expectedConcurrentDestLength = InitialLength;
            internal int expectedSingleDestLength = InitialLength;
            internal int expectedConcurrentFullValueLength = -1;
            internal int expectedSingleFullValueLength = -1;
            internal int expectedInputLength = InitialLength;

            // This is a queue rather than a single value because there may be calls to, for example, ConcurrentWriter with one length
            // followed by SingleWriter with another.
            internal Queue<int> expectedUsedValueLengths = new();

            internal bool readCcCalled, rmwCcCalled;

            internal RevivificationSpanByteFunctions(TsavoriteKV<SpanByte, SpanByte, SpanByteStoreFunctions, SpanByteAllocator<SpanByteStoreFunctions>> store)
            {
                this.store = store;
            }

            private void AssertInfoValid(ref UpsertInfo updateInfo)
            {
                ClassicAssert.AreEqual(session.ctx.version, updateInfo.Version);
            }
            private void AssertInfoValid(ref RMWInfo rmwInfo)
            {
                ClassicAssert.AreEqual(session.ctx.version, rmwInfo.Version);
            }
            private void AssertInfoValid(ref DeleteInfo deleteInfo)
            {
                ClassicAssert.AreEqual(session.ctx.version, deleteInfo.Version);
            }

            private static void VerifyKeyAndValue(ref SpanByte functionsKey, ref SpanByte functionsValue)
            {
                int valueOffset = 0, valueLengthRemaining = functionsValue.Length;
                ClassicAssert.Less(functionsKey.Length, valueLengthRemaining);
                while (valueLengthRemaining > 0)
                {
                    var compareLength = Math.Min(functionsKey.Length, valueLengthRemaining);
                    Span<byte> valueSpan = functionsValue.AsSpan().Slice(valueOffset, compareLength);
                    Span<byte> keySpan = functionsKey.AsSpan()[..compareLength];
                    ClassicAssert.IsTrue(valueSpan.SequenceEqual(keySpan), $"functionsValue (offset {valueOffset}, len {compareLength}: {SpanByte.FromPinnedSpan(valueSpan)}) does not match functionsKey ({SpanByte.FromPinnedSpan(keySpan)})");
                    valueLengthRemaining -= compareLength;
                }
            }

            public override bool SingleWriter(ref SpanByte key, ref SpanByte input, ref SpanByte src, ref SpanByte dst, ref SpanByteAndMemory output, ref UpsertInfo upsertInfo, WriteReason reason, ref RecordInfo recordInfo)
            {
                var rmwInfo = RevivificationTestUtils.CopyToRMWInfo(ref upsertInfo);
                var result = InitialUpdater(ref key, ref input, ref dst, ref output, ref rmwInfo, ref recordInfo);
                upsertInfo.UsedValueLength = rmwInfo.UsedValueLength;
                return result;
            }

            public override bool ConcurrentWriter(ref SpanByte key, ref SpanByte input, ref SpanByte src, ref SpanByte dst, ref SpanByteAndMemory output, ref UpsertInfo upsertInfo, ref RecordInfo recordInfo)
            {
                var rmwInfo = RevivificationTestUtils.CopyToRMWInfo(ref upsertInfo);
                var result = InPlaceUpdater(ref key, ref input, ref dst, ref output, ref rmwInfo, ref recordInfo);
                upsertInfo.UsedValueLength = rmwInfo.UsedValueLength;
                return result;
            }

            public override bool InitialUpdater(ref SpanByte key, ref SpanByte input, ref SpanByte value, ref SpanByteAndMemory output, ref RMWInfo rmwInfo, ref RecordInfo recordInfo)
            {
                AssertInfoValid(ref rmwInfo);
                ClassicAssert.AreEqual(expectedInputLength, input.Length);

                var expectedUsedValueLength = expectedUsedValueLengths.Dequeue();

                if (value.Length == 0)
                {
                    ClassicAssert.AreEqual(expectedUsedValueLength, rmwInfo.UsedValueLength);      // for the length header
                    ClassicAssert.AreEqual(Constants.kRecordAlignment, rmwInfo.FullValueLength);   // This should be the "added record for Delete" case, so a "default" value
                }
                else
                {
                    ClassicAssert.AreEqual(expectedSingleDestLength, value.Length);
                    ClassicAssert.AreEqual(expectedSingleFullValueLength, rmwInfo.FullValueLength);
                    ClassicAssert.AreEqual(expectedUsedValueLength, rmwInfo.UsedValueLength);
                    ClassicAssert.GreaterOrEqual(rmwInfo.Address, store.hlogBase.ReadOnlyAddress);
                }
                return base.InitialUpdater(ref key, ref input, ref value, ref output, ref rmwInfo, ref recordInfo);
            }

            public override bool CopyUpdater(ref SpanByte key, ref SpanByte input, ref SpanByte oldValue, ref SpanByte newValue, ref SpanByteAndMemory output, ref RMWInfo rmwInfo, ref RecordInfo recordInfo)
            {
                AssertInfoValid(ref rmwInfo);
                ClassicAssert.AreEqual(expectedInputLength, input.Length);

                var expectedUsedValueLength = expectedUsedValueLengths.Dequeue();

                if (newValue.Length == 0)
                {
                    ClassicAssert.AreEqual(sizeof(int), rmwInfo.UsedValueLength);                  // for the length header
                    ClassicAssert.AreEqual(Constants.kRecordAlignment, rmwInfo.FullValueLength);   // This should be the "added record for Delete" case, so a "default" value
                }
                else
                {
                    ClassicAssert.AreEqual(expectedSingleDestLength, newValue.Length);
                    ClassicAssert.AreEqual(expectedSingleFullValueLength, rmwInfo.FullValueLength);
                    ClassicAssert.AreEqual(expectedUsedValueLength, rmwInfo.UsedValueLength);
                    ClassicAssert.GreaterOrEqual(rmwInfo.Address, store.hlogBase.ReadOnlyAddress);
                }
                return base.CopyUpdater(ref key, ref input, ref oldValue, ref newValue, ref output, ref rmwInfo, ref recordInfo);
            }

            public override bool InPlaceUpdater(ref SpanByte key, ref SpanByte input, ref SpanByte value, ref SpanByteAndMemory output, ref RMWInfo rmwInfo, ref RecordInfo recordInfo)
            {
                AssertInfoValid(ref rmwInfo);
                ClassicAssert.AreEqual(expectedInputLength, input.Length);
                ClassicAssert.AreEqual(expectedConcurrentDestLength, value.Length);
                ClassicAssert.AreEqual(expectedConcurrentFullValueLength, rmwInfo.FullValueLength);

                VerifyKeyAndValue(ref key, ref value);

                var expectedUsedValueLength = expectedUsedValueLengths.Dequeue();
                ClassicAssert.AreEqual(expectedUsedValueLength, rmwInfo.UsedValueLength);

                ClassicAssert.GreaterOrEqual(rmwInfo.Address, store.hlogBase.ReadOnlyAddress);

                return base.InPlaceUpdater(ref key, ref input, ref value, ref output, ref rmwInfo, ref recordInfo);
            }

            // Override the default SpanByteFunctions impelementation; for these tests, we always want the input length.
            public override int GetRMWModifiedValueLength(ref SpanByte value, ref SpanByte input) => input.TotalSize;

            public override bool SingleDeleter(ref SpanByte key, ref SpanByte value, ref DeleteInfo deleteInfo, ref RecordInfo recordInfo)
            {
                AssertInfoValid(ref deleteInfo);
                ClassicAssert.AreEqual(expectedSingleDestLength, value.Length);
                ClassicAssert.AreEqual(expectedSingleFullValueLength, deleteInfo.FullValueLength);

                var expectedUsedValueLength = expectedUsedValueLengths.Dequeue();
                ClassicAssert.AreEqual(expectedUsedValueLength, deleteInfo.UsedValueLength);

                ClassicAssert.GreaterOrEqual(deleteInfo.Address, store.hlogBase.ReadOnlyAddress);

                return base.SingleDeleter(ref key, ref value, ref deleteInfo, ref recordInfo);
            }

            public override bool ConcurrentDeleter(ref SpanByte key, ref SpanByte value, ref DeleteInfo deleteInfo, ref RecordInfo recordInfo)
            {
                AssertInfoValid(ref deleteInfo);
                ClassicAssert.AreEqual(expectedConcurrentDestLength, value.Length);
                ClassicAssert.AreEqual(expectedConcurrentFullValueLength, deleteInfo.FullValueLength);

                var expectedUsedValueLength = expectedUsedValueLengths.Dequeue();
                ClassicAssert.AreEqual(expectedUsedValueLength, deleteInfo.UsedValueLength);

                ClassicAssert.GreaterOrEqual(deleteInfo.Address, store.hlogBase.ReadOnlyAddress);

                return base.ConcurrentDeleter(ref key, ref value, ref deleteInfo, ref recordInfo);
            }

            public override bool PostCopyUpdater(ref SpanByte key, ref SpanByte input, ref SpanByte oldValue, ref SpanByte newValue, ref SpanByteAndMemory output, ref RMWInfo rmwInfo)
            {
                AssertInfoValid(ref rmwInfo);
                return base.PostCopyUpdater(ref key, ref input, ref oldValue, ref newValue, ref output, ref rmwInfo);
            }

            public override void PostInitialUpdater(ref SpanByte key, ref SpanByte input, ref SpanByte value, ref SpanByteAndMemory output, ref RMWInfo rmwInfo)
            {
                AssertInfoValid(ref rmwInfo);
                base.PostInitialUpdater(ref key, ref input, ref value, ref output, ref rmwInfo);
            }

            public override void PostSingleWriter(ref SpanByte key, ref SpanByte input, ref SpanByte src, ref SpanByte dst, ref SpanByteAndMemory output, ref UpsertInfo upsertInfo, WriteReason writeReason)
            {
                AssertInfoValid(ref upsertInfo);
                base.PostSingleWriter(ref key, ref input, ref src, ref dst, ref output, ref upsertInfo, writeReason);
            }

            public override void PostSingleDeleter(ref SpanByte key, ref DeleteInfo deleteInfo)
            {
                AssertInfoValid(ref deleteInfo);
                base.PostSingleDeleter(ref key, ref deleteInfo);
            }

            public override void ReadCompletionCallback(ref SpanByte key, ref SpanByte input, ref SpanByteAndMemory output, Empty ctx, Status status, RecordMetadata recordMetadata)
            {
                readCcCalled = true;
                base.ReadCompletionCallback(ref key, ref input, ref output, ctx, status, recordMetadata);
            }

            public override void RMWCompletionCallback(ref SpanByte key, ref SpanByte input, ref SpanByteAndMemory output, Empty ctx, Status status, RecordMetadata recordMetadata)
            {
                rmwCcCalled = true;
                base.RMWCompletionCallback(ref key, ref input, ref output, ctx, status, recordMetadata);
            }
        }

        static int RoundUpSpanByteFullValueLength(SpanByte input) => RoundupTotalSizeFullValue(input.TotalSize);

        static int RoundUpSpanByteFullValueLength(int dataLength) => RoundupTotalSizeFullValue(sizeof(int) + dataLength);

        internal static int RoundupTotalSizeFullValue(int length) => (length + Constants.kRecordAlignment - 1) & (~(Constants.kRecordAlignment - 1));

        static int RoundUpSpanByteUsedLength(int dataLength) => RoundUp(SpanByteTotalSize(dataLength), sizeof(int));

        static int SpanByteTotalSize(int dataLength) => sizeof(int) + dataLength;

        const int NumRecords = 200;

        RevivificationSpanByteFunctions functions;
        RevivificationSpanByteComparer comparer;

        private TsavoriteKV<SpanByte, SpanByte, SpanByteStoreFunctions, SpanByteAllocator<SpanByteStoreFunctions>> store;
        private ClientSession<SpanByte, SpanByte, SpanByte, SpanByteAndMemory, Empty, RevivificationSpanByteFunctions, SpanByteStoreFunctions, SpanByteAllocator<SpanByteStoreFunctions>> session;
        private BasicContext<SpanByte, SpanByte, SpanByte, SpanByteAndMemory, Empty, RevivificationSpanByteFunctions, SpanByteStoreFunctions, SpanByteAllocator<SpanByteStoreFunctions>> bContext;
        private IDevice log;

        [SetUp]
        public void Setup()
        {
            DeleteDirectory(MethodTestDir, wait: true);
            log = Devices.CreateLogDevice(Path.Combine(MethodTestDir, "test.log"), deleteOnClose: true);

            CollisionRange collisionRange = CollisionRange.None;

            var kvSettings = new KVSettings<SpanByte, SpanByte>()
            {
                IndexSize = 1L << 24,
                LogDevice = log,
                PageSize = 1L << 17,
                MemorySize = 1L << 20,
                RevivificationSettings = RevivificationSettings.PowerOf2Bins
            };

            foreach (var arg in TestContext.CurrentContext.Test.Arguments)
            {
                if (arg is CollisionRange cr)
                {
                    collisionRange = cr;
                    continue;
                }
                if (arg is PendingOp)
                {
                    kvSettings.ReadCopyOptions = new(ReadCopyFrom.Device, ReadCopyTo.MainLog);
                    continue;
                }
                if (arg is RevivificationEnabled revivEnabled)
                {
                    if (revivEnabled == RevivificationEnabled.NoReviv)
                        kvSettings.RevivificationSettings = default;
                    continue;
                }
            }

            comparer = new RevivificationSpanByteComparer(collisionRange);
            store = new(kvSettings
                , StoreFunctions<SpanByte, SpanByte>.Create(comparer, SpanByteRecordDisposer.Instance)
                , (allocatorSettings, storeFunctions) => new(allocatorSettings, storeFunctions)
            );

            functions = new RevivificationSpanByteFunctions(store);
            session = store.NewSession<SpanByte, SpanByteAndMemory, Empty, RevivificationSpanByteFunctions>(functions);
            bContext = session.BasicContext;
            functions.session = session;
        }

        [TearDown]
        public void TearDown()
        {
            session?.Dispose();
            session = null;
            store?.Dispose();
            store = null;
            log?.Dispose();
            log = null;

            DeleteDirectory(MethodTestDir);
        }

        void Populate() => Populate(0, NumRecords);

        void Populate(int from, int to)
        {
            Span<byte> keyVec = stackalloc byte[KeyLength];
            var key = SpanByte.FromPinnedSpan(keyVec);

            Span<byte> inputVec = stackalloc byte[InitialLength];
            var input = SpanByte.FromPinnedSpan(inputVec);

            functions.expectedSingleFullValueLength = functions.expectedConcurrentFullValueLength = RoundUpSpanByteFullValueLength(input);

            SpanByteAndMemory output = new();

            for (int ii = from; ii < to; ++ii)
            {
                keyVec.Fill((byte)ii);
                inputVec.Fill((byte)ii);
                functions.expectedUsedValueLengths.Enqueue(input.TotalSize);
                var status = bContext.Upsert(ref key, ref input, ref input, ref output);
                ClassicAssert.IsTrue(status.Record.Created, status.ToString());
                ClassicAssert.IsEmpty(functions.expectedUsedValueLengths);
            }
        }

        public enum Growth { None, Grow, Shrink };

        [Test]
        [Category(RevivificationCategory)]
        [Category(SmokeTestCategory)]
        public void SpanByteNoRevivLengthTest([Values(UpdateOp.Upsert, UpdateOp.RMW)] UpdateOp updateOp, [Values] Growth growth)
        {
            Populate();

            Span<byte> keyVec = stackalloc byte[KeyLength];
            byte fillByte = 42;
            keyVec.Fill(fillByte);
            var key = SpanByte.FromPinnedSpan(keyVec);

            // Do NOT delete; this is a no-reviv test of lengths

            functions.expectedInputLength = growth switch
            {
                Growth.None => InitialLength,
                Growth.Grow => GrowLength,
                Growth.Shrink => ShrinkLength,
                _ => -1
            };

            functions.expectedSingleDestLength = functions.expectedInputLength;
            functions.expectedConcurrentDestLength = InitialLength; // This is from the initial Populate()
            functions.expectedSingleFullValueLength = RoundUpSpanByteFullValueLength(functions.expectedInputLength);
            functions.expectedConcurrentFullValueLength = RoundUpSpanByteFullValueLength(InitialLength);

            Span<byte> inputVec = stackalloc byte[functions.expectedInputLength];
            var input = SpanByte.FromPinnedSpan(inputVec);
            inputVec.Fill(fillByte);

            // For Grow, we won't be able to satisfy the request with a revivification, and the new value length will be GrowLength
            functions.expectedUsedValueLengths.Enqueue(sizeof(int) + InitialLength);
            if (growth == Growth.Grow)
                functions.expectedUsedValueLengths.Enqueue(sizeof(int) + GrowLength);

            SpanByteAndMemory output = new();
            _ = updateOp == UpdateOp.Upsert ? bContext.Upsert(ref key, ref input, ref input, ref output) : bContext.RMW(ref key, ref input);

            ClassicAssert.IsEmpty(functions.expectedUsedValueLengths);

            if (growth == Growth.Shrink)
            {
                // What's there now will be what is passed to ConcurrentWriter/IPU (if Shrink, we kept the same value we allocated initially)
                functions.expectedConcurrentFullValueLength = growth == Growth.Shrink ? RoundUpSpanByteFullValueLength(InitialLength) : functions.expectedSingleFullValueLength;

                // Now let's see if we have the correct expected extra length in the destination.
                inputVec = stackalloc byte[InitialLength / 2];  // Grow this from ShrinkLength to InitialLength
                input = SpanByte.FromPinnedSpan(inputVec);
                inputVec.Fill(fillByte);

                functions.expectedInputLength = InitialLength / 2;
                functions.expectedConcurrentDestLength = InitialLength / 2;
                functions.expectedSingleFullValueLength = RoundUpSpanByteFullValueLength(functions.expectedInputLength);
                functions.expectedUsedValueLengths.Enqueue(input.TotalSize);

                _ = updateOp == UpdateOp.Upsert ? bContext.Upsert(ref key, ref input, ref input, ref output) : bContext.RMW(ref key, ref input);
                ClassicAssert.IsEmpty(functions.expectedUsedValueLengths);
            }
        }

        [Test]
        [Category(RevivificationCategory)]
        [Category(SmokeTestCategory)]
        public void SpanByteSimpleTest([Values(UpdateOp.Upsert, UpdateOp.RMW)] UpdateOp updateOp)
        {
            Populate();

            var tailAddress = store.Log.TailAddress;

            Span<byte> keyVec = stackalloc byte[KeyLength];
            byte fillByte = 42;
            keyVec.Fill(fillByte);
            var key = SpanByte.FromPinnedSpan(keyVec);

            functions.expectedUsedValueLengths.Enqueue(SpanByteTotalSize(InitialLength));
            var status = bContext.Delete(ref key);
            ClassicAssert.IsTrue(status.Found, status.ToString());

            ClassicAssert.AreEqual(tailAddress, store.Log.TailAddress);

            Span<byte> inputVec = stackalloc byte[InitialLength];
            var input = SpanByte.FromPinnedSpan(inputVec);
            inputVec.Fill(fillByte);

            SpanByteAndMemory output = new();

            functions.expectedInputLength = InitialLength;
            functions.expectedSingleDestLength = InitialLength;
            functions.expectedConcurrentDestLength = InitialLength;
            functions.expectedSingleFullValueLength = functions.expectedConcurrentFullValueLength = RoundUpSpanByteFullValueLength(InitialLength);
            functions.expectedUsedValueLengths.Enqueue(SpanByteTotalSize(InitialLength));

            RevivificationTestUtils.WaitForRecords(store, want: true);

            _ = updateOp == UpdateOp.Upsert ? bContext.Upsert(ref key, ref input, ref input, ref output) : bContext.RMW(ref key, ref input);
            ClassicAssert.AreEqual(tailAddress, store.Log.TailAddress);
        }

        [Test]
        [Category(RevivificationCategory)]
        [Category(SmokeTestCategory)]
        public void SpanByteIPUGrowAndRevivifyTest([Values(UpdateOp.Upsert, UpdateOp.RMW)] UpdateOp updateOp)
        {
            Populate();

            var tailAddress = store.Log.TailAddress;

            Span<byte> keyVec = stackalloc byte[KeyLength];
            byte fillByte = 42;
            keyVec.Fill(fillByte);
            var key = SpanByte.FromPinnedSpan(keyVec);

            Span<byte> inputVec = stackalloc byte[GrowLength];
            var input = SpanByte.FromPinnedSpan(inputVec);
            inputVec.Fill(fillByte);

            SpanByteAndMemory output = new();

            functions.expectedInputLength = GrowLength;
            functions.expectedSingleDestLength = GrowLength;
            functions.expectedConcurrentDestLength = InitialLength;
            functions.expectedSingleFullValueLength = RoundUpSpanByteFullValueLength(GrowLength);
            functions.expectedConcurrentFullValueLength = RoundUpSpanByteFullValueLength(InitialLength);

            functions.expectedUsedValueLengths.Enqueue(SpanByteTotalSize(InitialLength));
            functions.expectedUsedValueLengths.Enqueue(SpanByteTotalSize(GrowLength));

            // Get a free record from a failed IPU.
            if (updateOp == UpdateOp.Upsert)
            {
                var status = bContext.Upsert(ref key, ref input, ref input, ref output);
                ClassicAssert.IsTrue(status.Record.Created, status.ToString());
            }
            else if (updateOp == UpdateOp.RMW)
            {
                var status = bContext.RMW(ref key, ref input);
                ClassicAssert.IsTrue(status.Record.CopyUpdated, status.ToString());
            }

            ClassicAssert.Less(tailAddress, store.Log.TailAddress);
            ClassicAssert.AreEqual(1, RevivificationTestUtils.GetFreeRecordCount(store));
            output.Memory?.Dispose();
            output.Memory = null;
            tailAddress = store.Log.TailAddress;

            RevivificationTestUtils.WaitForRecords(store, want: true);

            // Get a new key and shrink the requested length so we revivify the free record from the failed IPU.
            keyVec.Fill(NumRecords + 1);
            input = SpanByte.FromPinnedSpan(inputVec.Slice(0, InitialLength));

            functions.expectedInputLength = InitialLength;
            functions.expectedSingleDestLength = InitialLength;
            functions.expectedConcurrentDestLength = InitialLength;
            functions.expectedSingleFullValueLength = functions.expectedConcurrentFullValueLength = RoundUpSpanByteFullValueLength(InitialLength);
            functions.expectedUsedValueLengths.Enqueue(SpanByteTotalSize(InitialLength));

            if (updateOp == UpdateOp.Upsert)
            {
                var status = bContext.Upsert(ref key, ref input, ref input, ref output);
                ClassicAssert.IsTrue(status.Record.Created, status.ToString());
            }
            else if (updateOp == UpdateOp.RMW)
            {
                var status = bContext.RMW(ref key, ref input);
                ClassicAssert.IsTrue(status.Record.Created, status.ToString());
            }

            ClassicAssert.AreEqual(tailAddress, store.Log.TailAddress);
            ClassicAssert.AreEqual(0, RevivificationTestUtils.GetFreeRecordCount(store));
            output.Memory?.Dispose();
        }

        [Test]
        [Category(RevivificationCategory)]
        [Category(SmokeTestCategory)]
        public void SpanByteReadOnlyMinAddressTest([Values(UpdateOp.Upsert, UpdateOp.RMW)] UpdateOp updateOp)
        {
            Populate();

            var tailAddress = store.Log.TailAddress;

            Span<byte> keyVec = stackalloc byte[KeyLength];
            byte fillByte = 42;
            keyVec.Fill(fillByte);
            var key = SpanByte.FromPinnedSpan(keyVec);

            functions.expectedUsedValueLengths.Enqueue(SpanByteTotalSize(InitialLength));
            var status = bContext.Delete(ref key);
            ClassicAssert.IsTrue(status.Found, status.ToString());

            ClassicAssert.AreEqual(tailAddress, store.Log.TailAddress);
            store.Log.ShiftReadOnlyAddress(store.Log.TailAddress, wait: true);

            Span<byte> inputVec = stackalloc byte[InitialLength];
            var input = SpanByte.FromPinnedSpan(inputVec);
            inputVec.Fill(fillByte);

            SpanByteAndMemory output = new();

            functions.expectedInputLength = InitialLength;
            functions.expectedSingleDestLength = InitialLength;
            functions.expectedConcurrentDestLength = InitialLength;
            functions.expectedSingleFullValueLength = functions.expectedConcurrentFullValueLength = RoundUpSpanByteFullValueLength(input);
            functions.expectedUsedValueLengths.Enqueue(SpanByteTotalSize(InitialLength));

            _ = updateOp == UpdateOp.Upsert ? bContext.Upsert(ref key, ref input, ref input, ref output) : bContext.RMW(ref key, ref input);
            ClassicAssert.Greater(store.Log.TailAddress, tailAddress);
        }

        public enum UpdateKey { Unfound, DeletedAboveRO, DeletedBelowRO, CopiedBelowRO };

        const byte Unfound = NumRecords + 2;
        const byte DelBelowRO = NumRecords / 2 - 4;
        const byte CopiedBelowRO = NumRecords / 2 - 5;

        private long PrepareDeletes(bool stayInChain, byte delAboveRO, FlushMode flushMode, CollisionRange collisionRange)
        {
            Populate(0, NumRecords / 2);

            var pool = stayInChain ? RevivificationTestUtils.SwapFreeRecordPool(store, null) : null;

            // Delete key below (what will be) the readonly line. This is for a target for the test; the record should not be revivified.
            Span<byte> keyVecDelBelowRO = stackalloc byte[KeyLength];
            keyVecDelBelowRO.Fill(DelBelowRO);
            var delKeyBelowRO = SpanByte.FromPinnedSpan(keyVecDelBelowRO);

            functions.expectedUsedValueLengths.Enqueue(SpanByteTotalSize(InitialLength));
            var status = bContext.Delete(ref delKeyBelowRO);
            ClassicAssert.IsTrue(status.Found, status.ToString());

            if (flushMode == FlushMode.ReadOnly)
                store.Log.ShiftReadOnlyAddress(store.Log.TailAddress, wait: true);
            else if (flushMode == FlushMode.OnDisk)
                store.Log.FlushAndEvict(wait: true);

            Populate(NumRecords / 2 + 1, NumRecords);

            var tailAddress = store.Log.TailAddress;

            // Delete key above the readonly line. This is the record that will be revivified.
            // If not stayInChain, this also puts two elements in the free list; one should be skipped over on Take() as it is below readonly.
            Span<byte> keyVecDelAboveRO = stackalloc byte[KeyLength];
            keyVecDelAboveRO.Fill(delAboveRO);
            var delKeyAboveRO = SpanByte.FromPinnedSpan(keyVecDelAboveRO);

            if (!stayInChain && collisionRange == CollisionRange.None)  // CollisionRange.Ten has a valid .PreviousAddress so won't be moved to FreeList
                RevivificationTestUtils.AssertElidable(store, ref delKeyAboveRO);

            functions.expectedUsedValueLengths.Enqueue(SpanByteTotalSize(InitialLength));
            status = bContext.Delete(ref delKeyAboveRO);
            ClassicAssert.IsTrue(status.Found, status.ToString());

            if (stayInChain)
            {
                ClassicAssert.IsFalse(RevivificationTestUtils.HasRecords(pool), "Expected empty pool");
                pool = RevivificationTestUtils.SwapFreeRecordPool(store, pool);
            }
            else if (collisionRange == CollisionRange.None)     // CollisionRange.Ten has a valid .PreviousAddress so won't be moved to FreeList
            {
                RevivificationTestUtils.WaitForRecords(store, want: true);
            }

            ClassicAssert.AreEqual(tailAddress, store.Log.TailAddress);

            functions.expectedSingleDestLength = InitialLength;
            functions.expectedConcurrentDestLength = InitialLength;
            functions.expectedSingleFullValueLength = functions.expectedConcurrentFullValueLength = RoundUpSpanByteFullValueLength(InitialLength);

            return tailAddress;
        }

        [Test]
        [Category(RevivificationCategory)]
        [Category(SmokeTestCategory)]
        //[Repeat(300)]
        public void SpanByteUpdateRevivifyTest([Values] DeleteDest deleteDest, [Values] UpdateKey updateKey,
                                          [Values] CollisionRange collisionRange, [Values(UpdateOp.Upsert, UpdateOp.RMW)] UpdateOp updateOp)
        {
            if (TestContext.CurrentContext.CurrentRepeatCount > 0)
                Debug.WriteLine($"*** Current test iteration: {TestContext.CurrentContext.CurrentRepeatCount + 1} ***");

            bool stayInChain = deleteDest == DeleteDest.InChain || collisionRange != CollisionRange.None;   // Collisions make the key inelidable

            byte delAboveRO = (byte)(NumRecords - (stayInChain
                ? (int)CollisionRange.Ten + 3       // Will remain in chain
                : 2));                              // Will be sent to free list

            long tailAddress = PrepareDeletes(stayInChain, delAboveRO, FlushMode.ReadOnly, collisionRange);

            Span<byte> inputVec = stackalloc byte[InitialLength];
            var input = SpanByte.FromPinnedSpan(inputVec);

            SpanByteAndMemory output = new();

            Span<byte> keyVecToTest = stackalloc byte[KeyLength];
            var keyToTest = SpanByte.FromPinnedSpan(keyVecToTest);

            bool expectReviv;
            if (updateKey is UpdateKey.Unfound or UpdateKey.CopiedBelowRO)
            {
                // Unfound key should be satisfied from the freelist if !stayInChain, else will allocate a new record as it does not match the key chain.
                // CopiedBelowRO should be satisfied from the freelist if !stayInChain, else will allocate a new record as it does not match the key chain
                //      (but exercises a different code path than Unfound).
                // CollisionRange.Ten has a valid PreviousAddress so it is not elided from the cache.
                byte fillByte = updateKey == UpdateKey.Unfound ? Unfound : CopiedBelowRO;
                keyVecToTest.Fill(fillByte);
                inputVec.Fill(fillByte);
                expectReviv = !stayInChain && collisionRange != CollisionRange.Ten;
            }
            else if (updateKey == UpdateKey.DeletedBelowRO)
            {
                // DeletedBelowRO will not match the key for the in-chain above-RO slot, and we cannot reviv below RO or retrieve below-RO from the
                // freelist, so we will always allocate a new record unless we're using the freelist.
                byte fillByte = DelBelowRO;
                keyVecToTest.Fill(fillByte);
                inputVec.Fill(fillByte);
                expectReviv = !stayInChain && collisionRange != CollisionRange.Ten;
            }
            else if (updateKey == UpdateKey.DeletedAboveRO)
            {
                // DeletedAboveRO means we will reuse an in-chain record, or will get it from the freelist if deleteDest is FreeList.
                byte fillByte = delAboveRO;
                keyVecToTest.Fill(fillByte);
                inputVec.Fill(fillByte);
                expectReviv = true;
            }
            else
            {
                Assert.Fail($"Unexpected updateKey {updateKey}");
                expectReviv = false;    // make the compiler happy
            }

            functions.expectedInputLength = InitialLength;
            functions.expectedSingleDestLength = InitialLength;

            if (!expectReviv)
                functions.expectedSingleFullValueLength = functions.expectedConcurrentFullValueLength = RoundUpSpanByteFullValueLength(input);
            functions.expectedUsedValueLengths.Enqueue(SpanByteTotalSize(InitialLength));

            _ = updateOp == UpdateOp.Upsert ? bContext.Upsert(ref keyToTest, ref input, ref input, ref output) : bContext.RMW(ref keyToTest, ref input);

            if (expectReviv)
                ClassicAssert.AreEqual(tailAddress, store.Log.TailAddress);
            else
                ClassicAssert.Greater(store.Log.TailAddress, tailAddress);
        }

        [Test]
        [Category(RevivificationCategory)]
        [Category(SmokeTestCategory)]
        public void SimpleRevivifyTest([Values] DeleteDest deleteDest, [Values(UpdateOp.Upsert, UpdateOp.RMW)] UpdateOp updateOp)
        {
            Populate();

            bool stayInChain = deleteDest == DeleteDest.InChain;
            if (stayInChain)
                _ = RevivificationTestUtils.SwapFreeRecordPool(store, default);

            // This freed record stays in the hash chain.
            byte chainKey = NumRecords / 2 - 1;
            Span<byte> keyVec = stackalloc byte[KeyLength];
            keyVec.Fill(chainKey);
            var key = SpanByte.FromPinnedSpan(keyVec);
            if (!stayInChain)
                RevivificationTestUtils.AssertElidable(store, ref key);

            functions.expectedUsedValueLengths.Enqueue(SpanByteTotalSize(InitialLength));
            var status = bContext.Delete(ref key);
            ClassicAssert.IsTrue(status.Found, status.ToString());

            var tailAddress = store.Log.TailAddress;

            Span<byte> inputVec = stackalloc byte[InitialLength];
            var input = SpanByte.FromPinnedSpan(inputVec);
            inputVec.Fill(chainKey);

            SpanByteAndMemory output = new();

            if (!stayInChain)
                RevivificationTestUtils.WaitForRecords(store, want: true);

            // Revivify in the chain. Because this stays in the chain, the expectedFullValueLength is roundup(InitialLength)
            functions.expectedUsedValueLengths.Enqueue(SpanByteTotalSize(InitialLength));
            _ = updateOp == UpdateOp.Upsert ? bContext.Upsert(ref key, ref input, ref input, ref output) : bContext.RMW(ref key, ref input);

            ClassicAssert.AreEqual(tailAddress, store.Log.TailAddress);
        }

        [Test]
        [Category(RevivificationCategory)]
        [Category(SmokeTestCategory)]
        public void DeleteEntireChainAndRevivifyTest([Values(CollisionRange.Ten)] CollisionRange collisionRange, [Values(UpdateOp.Upsert, UpdateOp.RMW)] UpdateOp updateOp)
        {
            Populate();

            // These freed records stay in the hash chain; we even skip the first one to ensure nothing goes into the free list.
            byte chainKey = 5;
            Span<byte> keyVec = stackalloc byte[KeyLength];
            keyVec.Fill(chainKey);
            var key = SpanByte.FromPinnedSpan(keyVec);
            var hash = comparer.GetHashCode64(ref key);

            List<byte> deletedSlots = [];
            for (int ii = chainKey + 1; ii < NumRecords; ++ii)
            {
                keyVec.Fill((byte)ii);
                if (comparer.GetHashCode64(ref key) != hash)
                    continue;

                functions.expectedUsedValueLengths.Enqueue(SpanByteTotalSize(InitialLength));
                var status = bContext.Delete(ref key);
                ClassicAssert.IsTrue(status.Found, status.ToString());
                if (ii > RevivificationTestUtils.GetMinRevivifiableKey(store, NumRecords))
                    deletedSlots.Add((byte)ii);
            }

            // For this test we're still limiting to byte repetition
            ClassicAssert.Greater(255 - NumRecords, deletedSlots.Count);
            RevivificationTestUtils.WaitForRecords(store, want: false);
            ClassicAssert.IsFalse(RevivificationTestUtils.HasRecords(store), "Expected empty pool");
            ClassicAssert.Greater(deletedSlots.Count, 5);    // should be about Ten
            var tailAddress = store.Log.TailAddress;

            Span<byte> inputVec = stackalloc byte[InitialLength];
            var input = SpanByte.FromPinnedSpan(inputVec);
            inputVec.Fill(chainKey);

            SpanByteAndMemory output = new();

            // Revivify in the chain. Because this stays in the chain, the expectedFullValueLength is roundup(InitialLength)
            for (int ii = 0; ii < deletedSlots.Count; ++ii)
            {
                keyVec.Fill(deletedSlots[ii]);

                functions.expectedUsedValueLengths.Enqueue(SpanByteTotalSize(InitialLength));
                _ = updateOp == UpdateOp.Upsert ? bContext.Upsert(ref key, ref input, ref input, ref output) : bContext.RMW(ref key, ref input);
                ClassicAssert.AreEqual(tailAddress, store.Log.TailAddress);
            }
        }

        [Test]
        [Category(RevivificationCategory)]
        [Category(SmokeTestCategory)]
        public void DeleteAllRecordsAndRevivifyTest([Values(CollisionRange.None)] CollisionRange collisionRange, [Values(UpdateOp.Upsert, UpdateOp.RMW)] UpdateOp updateOp)
        {
            Populate();

            long tailAddress = store.Log.TailAddress;

            Span<byte> keyVec = stackalloc byte[KeyLength];
            var key = SpanByte.FromPinnedSpan(keyVec);

            // "sizeof(int) +" because SpanByte has an int length prefix
            var recordSize = RecordInfo.GetLength() + RoundUp(sizeof(int) + keyVec.Length, 8) + RoundUp(sizeof(int) + InitialLength, 8);

            // Delete
            for (var ii = 0; ii < NumRecords; ++ii)
            {
                keyVec.Fill((byte)ii);

                functions.expectedUsedValueLengths.Enqueue(SpanByteTotalSize(InitialLength));
                var status = bContext.Delete(ref key);
                ClassicAssert.IsTrue(status.Found, status.ToString());
            }
            ClassicAssert.AreEqual(tailAddress, store.Log.TailAddress);
            ClassicAssert.AreEqual(RevivificationTestUtils.GetRevivifiableRecordCount(store, NumRecords), RevivificationTestUtils.GetFreeRecordCount(store), $"Expected numRecords ({NumRecords}) free records");

            Span<byte> inputVec = stackalloc byte[InitialLength];
            var input = SpanByte.FromPinnedSpan(inputVec);

            SpanByteAndMemory output = new();

            functions.expectedInputLength = InitialLength;
            functions.expectedSingleDestLength = InitialLength;

            // These come from the existing initial allocation so keep the full length
            functions.expectedConcurrentDestLength = InitialLength;
            functions.expectedSingleFullValueLength = functions.expectedConcurrentFullValueLength = RoundUpSpanByteFullValueLength(InitialLength);

            // Revivify
            var revivifiableKeyCount = RevivificationTestUtils.GetRevivifiableRecordCount(store, NumRecords);
            for (var ii = 0; ii < NumRecords; ++ii)
            {
                keyVec.Fill((byte)ii);
                inputVec.Fill((byte)ii);

                functions.expectedUsedValueLengths.Enqueue(SpanByteTotalSize(InitialLength));
                _ = updateOp == UpdateOp.Upsert ? bContext.Upsert(ref key, ref input, ref input, ref output) : bContext.RMW(ref key, ref input);
                if (ii < revivifiableKeyCount)
                    ClassicAssert.AreEqual(tailAddress, store.Log.TailAddress, $"unexpected new record for key {ii}");
                else
                    ClassicAssert.Less(tailAddress, store.Log.TailAddress, $"unexpected revivified record for key {ii}");

                var status = bContext.Read(ref key, ref output);
                ClassicAssert.IsTrue(status.Found, $"Expected to find key {ii}; status == {status}");
            }

            ClassicAssert.AreEqual(0, RevivificationTestUtils.GetFreeRecordCount(store), "expected no free records remaining");
            RevivificationTestUtils.WaitForRecords(store, want: false);

            // Confirm
            for (var ii = 0; ii < NumRecords; ++ii)
            {
                keyVec.Fill((byte)ii);
                var status = bContext.Read(ref key, ref output);
                ClassicAssert.IsTrue(status.Found, $"Expected to find key {ii}; status == {status}");
            }
        }

        [Test]
        [Category(RevivificationCategory)]
        [Category(SmokeTestCategory)]
        public void DeleteAllRecordsAndTakeSnapshotTest()
        {
            Populate();

            Span<byte> keyVec = stackalloc byte[KeyLength];
            var key = SpanByte.FromPinnedSpan(keyVec);

            // Delete
            for (var ii = 0; ii < NumRecords; ++ii)
            {
                keyVec.Fill((byte)ii);

                functions.expectedUsedValueLengths.Enqueue(SpanByteTotalSize(InitialLength));
                var status = bContext.Delete(ref key);
                ClassicAssert.IsTrue(status.Found, status.ToString());
            }
            ClassicAssert.AreEqual(RevivificationTestUtils.GetRevivifiableRecordCount(store, NumRecords), RevivificationTestUtils.GetFreeRecordCount(store), $"Expected numRecords ({NumRecords}) free records");

            _ = store.TakeHybridLogCheckpointAsync(CheckpointType.Snapshot).GetAwaiter().GetResult();
        }

        [Test]
        [Category(RevivificationCategory)]
        [Category(SmokeTestCategory)]
        public void DeleteAllRecordsAndIterateTest()
        {
            Populate();

            Span<byte> keyVec = stackalloc byte[KeyLength];
            var key = SpanByte.FromPinnedSpan(keyVec);

            // Delete
            for (var ii = 0; ii < NumRecords; ++ii)
            {
                keyVec.Fill((byte)ii);

                RevivificationTestUtils.AssertElidable(store, ref key);

                functions.expectedUsedValueLengths.Enqueue(SpanByteTotalSize(InitialLength));
                var status = bContext.Delete(ref key);
                ClassicAssert.IsTrue(status.Found, status.ToString());
            }
            ClassicAssert.AreEqual(RevivificationTestUtils.GetRevivifiableRecordCount(store, NumRecords), RevivificationTestUtils.GetFreeRecordCount(store), $"Expected numRecords ({NumRecords}) free records");

            using var iterator = session.Iterate();
            while (iterator.GetNext(out _))
                ;
        }

        [Test]
        [Category(RevivificationCategory)]
        [Category(SmokeTestCategory)]
        public void BinSelectionTest()
        {
            var pool = store.RevivificationManager.FreeRecordPool;
            int expectedBin = 0, recordSize = RevivificationTestUtils.GetMaxRecordSize(pool, expectedBin);
            while (true)
            {
                ClassicAssert.IsTrue(pool.GetBinIndex(recordSize - 1, out int actualBin));
                ClassicAssert.AreEqual(expectedBin, actualBin);
                ClassicAssert.IsTrue(pool.GetBinIndex(recordSize, out actualBin));
                ClassicAssert.AreEqual(expectedBin, actualBin);

                if (++expectedBin == RevivificationTestUtils.GetBinCount(pool))
                {
                    ClassicAssert.IsFalse(pool.GetBinIndex(recordSize + 1, out actualBin));
                    ClassicAssert.AreEqual(-1, actualBin);
                    break;
                }
                ClassicAssert.IsTrue(pool.GetBinIndex(recordSize + 1, out actualBin));
                ClassicAssert.AreEqual(expectedBin, actualBin);
                recordSize = RevivificationTestUtils.GetMaxRecordSize(pool, expectedBin);
            }
        }

        [Test]
        [Category(RevivificationCategory)]
        [Category(SmokeTestCategory)]
        //[Repeat(30)]
        public unsafe void ArtificialBinWrappingTest()
        {
            var pool = store.RevivificationManager.FreeRecordPool;

            if (TestContext.CurrentContext.CurrentRepeatCount > 0)
                Debug.WriteLine($"*** Current test iteration: {TestContext.CurrentContext.CurrentRepeatCount + 1} ***");

            Populate();

            const int recordSize = 42;

            ClassicAssert.IsTrue(pool.GetBinIndex(recordSize, out int binIndex));
            ClassicAssert.AreEqual(2, binIndex);

            const int minAddress = 1_000;
            int logicalAddress = 1_000_000;

            RevivificationStats revivStats = new();

            // Fill the bin, including wrapping around at the end.
            var recordCount = RevivificationTestUtils.GetRecordCount(pool, binIndex);
            for (var ii = 0; ii < recordCount; ++ii)
                ClassicAssert.IsTrue(store.RevivificationManager.TryAdd(logicalAddress + ii, recordSize, ref revivStats), "ArtificialBinWrappingTest: Failed to Add free record, pt 1");

            // Try to add to a full bin; this should fail.
            revivStats.Reset();
            ClassicAssert.IsFalse(store.RevivificationManager.TryAdd(logicalAddress + recordCount, recordSize, ref revivStats), "ArtificialBinWrappingTest: Expected to fail Adding free record");

            RevivificationTestUtils.WaitForRecords(store, want: true);

            for (var ii = 0; ii < recordCount; ++ii)
                ClassicAssert.IsTrue(RevivificationTestUtils.IsSet(pool, binIndex, ii), "expected bin to be set at ii == {ii}");

            // Take() one to open up a space in the bin, then add one
            revivStats.Reset();
            ClassicAssert.IsTrue(RevivificationTestUtils.TryTakeFromBin(pool, binIndex, recordSize, minAddress, store, out _, ref revivStats));
            revivStats.Reset();
            ClassicAssert.IsTrue(store.RevivificationManager.TryAdd(logicalAddress + recordCount + 1, recordSize, ref revivStats), "ArtificialBinWrappingTest: Failed to Add free record, pt 2");

            // Take() all records in the bin.
            revivStats.Reset();
            for (var ii = 0; ii < recordCount; ++ii)
                ClassicAssert.IsTrue(RevivificationTestUtils.TryTakeFromBin(pool, binIndex, recordSize, minAddress, store, out _, ref revivStats), $"ArtificialBinWrappingTest: failed to Take at ii == {ii}");
            _ = revivStats.Dump();
        }

        [Test]
        [Category(RevivificationCategory)]
        [Category(SmokeTestCategory)]
        //[Repeat(3000)]
        public unsafe void LiveBinWrappingTest([Values(UpdateOp.Upsert, UpdateOp.RMW)] UpdateOp updateOp, [Values] WaitMode waitMode, [Values] DeleteDest deleteDest)
        {
            if (TestContext.CurrentContext.CurrentRepeatCount > 0)
                Debug.WriteLine($"*** Current test iteration: {TestContext.CurrentContext.CurrentRepeatCount + 1} ***");

            Populate();

            // Note: this test assumes no collisions (every delete goes to the FreeList)

            var pool = store.RevivificationManager.FreeRecordPool;

            Span<byte> keyVec = stackalloc byte[KeyLength];
            var key = SpanByte.FromPinnedSpan(keyVec);

            Span<byte> inputVec = stackalloc byte[InitialLength];
            var input = SpanByte.FromPinnedSpan(inputVec);

            // "sizeof(int) +" because SpanByte has an int length prefix.
            var recordSize = RecordInfo.GetLength() + RoundUp(sizeof(int) + keyVec.Length, 8) + RoundUp(sizeof(int) + InitialLength, 8);
            ClassicAssert.IsTrue(pool.GetBinIndex(recordSize, out int binIndex));
            ClassicAssert.AreEqual(3, binIndex);

            // We should have a recordSize > min size record in the bin, to test wrapping.
            ClassicAssert.AreNotEqual(0, RevivificationTestUtils.GetSegmentStart(pool, binIndex, recordSize), "SegmentStart should not be 0, to test wrapping");

            // Delete 
            functions.expectedInputLength = InitialLength;
            for (var ii = 0; ii < NumRecords; ++ii)
            {
                keyVec.Fill((byte)ii);
                inputVec.Fill((byte)ii);

                functions.expectedUsedValueLengths.Enqueue(SpanByteTotalSize(InitialLength));
                var status = bContext.Delete(ref key);
                ClassicAssert.IsTrue(status.Found, $"{status} for key {ii}");
                //ClassicAssert.AreEqual(ii + 1, RevivificationTestUtils.GetFreeRecordCount(store), $"mismatched free record count for key {ii}, pt 1");
            }

            if (deleteDest == DeleteDest.FreeList && waitMode == WaitMode.Wait)
            {
                var actualNumRecords = RevivificationTestUtils.GetFreeRecordCount(store);
                ClassicAssert.AreEqual(RevivificationTestUtils.GetRevivifiableRecordCount(store, NumRecords), actualNumRecords, $"mismatched free record count");
            }

            // Revivify
            functions.expectedInputLength = InitialLength;
            functions.expectedSingleDestLength = InitialLength;
            functions.expectedConcurrentDestLength = InitialLength;
            for (var ii = 0; ii < NumRecords; ++ii)
            {
                keyVec.Fill((byte)ii);
                inputVec.Fill((byte)ii);

                functions.expectedUsedValueLengths.Enqueue(SpanByteTotalSize(InitialLength));
                long tailAddress = store.Log.TailAddress;

                SpanByteAndMemory output = new();
                _ = updateOp == UpdateOp.Upsert ? bContext.Upsert(ref key, ref input, ref input, ref output) : bContext.RMW(ref key, ref input);
                output.Memory?.Dispose();

                if (deleteDest == DeleteDest.FreeList && waitMode == WaitMode.Wait && tailAddress != store.Log.TailAddress)
                {
                    var expectedReviv = ii < RevivificationTestUtils.GetRevivifiableRecordCount(store, NumRecords);
                    if (expectedReviv != (tailAddress == store.Log.TailAddress))
                    {
                        var freeRecs = RevivificationTestUtils.GetFreeRecordCount(store);
                        if (expectedReviv)
                            ClassicAssert.AreEqual(tailAddress, store.Log.TailAddress, $"failed to revivify record for key {ii}, freeRecs {freeRecs}");
                        else
                            ClassicAssert.Less(tailAddress, store.Log.TailAddress, $"Unexpectedly revivified record for key {ii}, freeRecs {freeRecs}");
                    }
                }
            }

            if (deleteDest == DeleteDest.FreeList && waitMode == WaitMode.Wait)
            {
                ClassicAssert.AreEqual(0, RevivificationTestUtils.GetFreeRecordCount(store), "expected no free records remaining");
                RevivificationTestUtils.WaitForRecords(store, want: false);
            }
        }

        [Test]
        [Category(RevivificationCategory)]
        [Category(SmokeTestCategory)]
        public void LiveBinWrappingNoRevivTest([Values(UpdateOp.Upsert, UpdateOp.RMW)] UpdateOp updateOp, [Values(RevivificationEnabled.NoReviv)] RevivificationEnabled revivEnabled)
        {
            // For a comparison to the reviv version above.
            Populate();

            Span<byte> keyVec = stackalloc byte[KeyLength];
            var key = SpanByte.FromPinnedSpan(keyVec);

            Span<byte> inputVec = stackalloc byte[InitialLength];
            var input = SpanByte.FromPinnedSpan(inputVec);

            for (var iter = 0; iter < 100; ++iter)
            {
                // Delete 
                functions.expectedInputLength = InitialLength;
                for (var ii = 0; ii < NumRecords; ++ii)
                {
                    keyVec.Fill((byte)ii);
                    inputVec.Fill((byte)ii);

                    functions.expectedUsedValueLengths.Enqueue(SpanByteTotalSize(iter == 0 ? InitialLength : InitialLength));
                    var status = bContext.Delete(ref key);
                    ClassicAssert.IsTrue(status.Found, $"{status} for key {ii}, iter {iter}");
                }

                for (var ii = 0; ii < NumRecords; ++ii)
                {
                    keyVec.Fill((byte)ii);
                    inputVec.Fill((byte)ii);

                    functions.expectedUsedValueLengths.Enqueue(SpanByteTotalSize(InitialLength));

                    SpanByteAndMemory output = new();
                    _ = updateOp == UpdateOp.Upsert ? bContext.Upsert(ref key, ref input, ref input, ref output) : bContext.RMW(ref key, ref input);
                    output.Memory?.Dispose();
                }
            }
        }

        [Test]
        [Category(RevivificationCategory)]
        [Category(SmokeTestCategory)]
        public void SimpleOversizeRevivifyTest([Values] DeleteDest deleteDest, [Values(UpdateOp.Upsert, UpdateOp.RMW)] UpdateOp updateOp)
        {
            Populate();

            bool stayInChain = deleteDest == DeleteDest.InChain;

            // Both in and out of chain revivification of oversize should have the same lengths.
            if (stayInChain)
                _ = RevivificationTestUtils.SwapFreeRecordPool(store, default);

            byte chainKey = NumRecords + 1;
            Span<byte> keyVec = stackalloc byte[KeyLength];
            var key = SpanByte.FromPinnedSpan(keyVec);

            Span<byte> inputVec = stackalloc byte[OversizeLength];
            var input = SpanByte.FromPinnedSpan(inputVec);

            SpanByteAndMemory output = new();

            keyVec.Fill(chainKey);
            inputVec.Fill(chainKey);

            // Oversize records in this test do not go to "next higher" bin (there is no next-higher bin in the default PowersOf2 bins we use)
            functions.expectedInputLength = OversizeLength;
            functions.expectedSingleDestLength = OversizeLength;
            functions.expectedConcurrentDestLength = OversizeLength;
            functions.expectedSingleFullValueLength = functions.expectedConcurrentFullValueLength = RoundUpSpanByteFullValueLength(OversizeLength);
            functions.expectedUsedValueLengths.Enqueue(SpanByteTotalSize(OversizeLength));

            // Initial insert of the oversize record
            _ = updateOp == UpdateOp.Upsert ? bContext.Upsert(ref key, ref input, ref input, ref output) : bContext.RMW(ref key, ref input);

            // Delete it
            functions.expectedUsedValueLengths.Enqueue(SpanByteTotalSize(OversizeLength));
            var status = bContext.Delete(ref key);
            ClassicAssert.IsTrue(status.Found, status.ToString());
            if (!stayInChain)
                RevivificationTestUtils.WaitForRecords(store, want: true);

            var tailAddress = store.Log.TailAddress;

            // Revivify in the chain. Because this is oversize, the expectedFullValueLength remains the same
            functions.expectedUsedValueLengths.Enqueue(SpanByteTotalSize(OversizeLength));
            _ = updateOp == UpdateOp.Upsert ? bContext.Upsert(ref key, ref input, ref input, ref output) : bContext.RMW(ref key, ref input);

            ClassicAssert.AreEqual(tailAddress, store.Log.TailAddress);
        }

        public enum PendingOp { Read, RMW };

        [Test]
        [Category(RevivificationCategory)]
        [Category(SmokeTestCategory)]
        public void SimplePendingOpsRevivifyTest([Values(CollisionRange.None)] CollisionRange collisionRange, [Values] PendingOp pendingOp)
        {
            byte delAboveRO = NumRecords - 2;   // Will be sent to free list
            byte targetRO = NumRecords / 2 - 15;

            long tailAddress = PrepareDeletes(stayInChain: false, delAboveRO, FlushMode.OnDisk, collisionRange);

            // We always want freelist for this test.
            var pool = store.RevivificationManager.FreeRecordPool;
            ClassicAssert.IsTrue(RevivificationTestUtils.HasRecords(pool));

            SpanByteAndMemory output = new();

            functions.expectedInputLength = InitialLength;
            functions.expectedSingleDestLength = InitialLength;
            functions.expectedConcurrentDestLength = InitialLength;
            functions.expectedSingleFullValueLength = functions.expectedConcurrentFullValueLength = RoundUpSpanByteFullValueLength(InitialLength);

            // Use a different key below RO than we deleted; this will go pending to retrieve it
            Span<byte> keyVec = stackalloc byte[KeyLength];
            var key = SpanByte.FromPinnedSpan(keyVec);

            if (pendingOp == PendingOp.Read)
            {
                Span<byte> inputVec = stackalloc byte[InitialLength];
                var input = SpanByte.FromPinnedSpan(inputVec);

                keyVec.Fill(targetRO);
                inputVec.Fill(targetRO);

                functions.expectedInputLength = InitialLength;
                functions.expectedSingleDestLength = InitialLength;
                functions.expectedConcurrentDestLength = InitialLength;

                var spanSlice = inputVec[..InitialLength];
                var inputSlice = SpanByte.FromPinnedSpan(spanSlice);

                functions.expectedUsedValueLengths.Enqueue(SpanByteTotalSize(InitialLength));
                var status = bContext.Read(ref key, ref inputSlice, ref output);
                ClassicAssert.IsTrue(status.IsPending, status.ToString());
                _ = bContext.CompletePending(wait: true);
                ClassicAssert.IsTrue(functions.readCcCalled);
            }
            else if (pendingOp == PendingOp.RMW)
            {
                Span<byte> inputVec = stackalloc byte[InitialLength];
                var input = SpanByte.FromPinnedSpan(inputVec);

                keyVec.Fill(targetRO);
                inputVec.Fill(targetRO);

                functions.expectedUsedValueLengths.Enqueue(SpanByteTotalSize(InitialLength));

                _ = bContext.RMW(ref key, ref input);
                _ = bContext.CompletePending(wait: true);
                ClassicAssert.IsTrue(functions.rmwCcCalled);
            }
            ClassicAssert.AreEqual(tailAddress, store.Log.TailAddress);
        }
    }

    [TestFixture]
    class RevivificationObjectTests
    {
        const int NumRecords = 1000;
        internal const int ValueMult = 1_000_000;

        private MyFunctions functions;
        private TsavoriteKV<MyKey, MyValue, ClassStoreFunctions, ClassAllocator> store;
        private ClientSession<MyKey, MyValue, MyInput, MyOutput, Empty, MyFunctions, ClassStoreFunctions, ClassAllocator> session;
        private BasicContext<MyKey, MyValue, MyInput, MyOutput, Empty, MyFunctions, ClassStoreFunctions, ClassAllocator> bContext;
        private IDevice log;
        private IDevice objlog;

        [SetUp]
        public void Setup()
        {
            DeleteDirectory(MethodTestDir, wait: true);
            log = Devices.CreateLogDevice(Path.Combine(MethodTestDir, "test.log"), deleteOnClose: true);
            objlog = Devices.CreateLogDevice(Path.Combine(MethodTestDir, "test.obj.log"), deleteOnClose: true);

            store = new(new()
            {
                IndexSize = 1L << 13,
                LogDevice = log,
                ObjectLogDevice = objlog,
                MutableFraction = 0.1,
                MemorySize = 1L << 22,
                PageSize = 1L << 12,
                RevivificationSettings = RevivificationSettings.DefaultFixedLength
            }, StoreFunctions<MyKey, MyValue>.Create(new MyKey.Comparer(), () => new MyKeySerializer(), () => new MyValueSerializer())
                , (allocatorSettings, storeFunctions) => new(allocatorSettings, storeFunctions)
            );

            functions = new MyFunctions();
            session = store.NewSession<MyInput, MyOutput, Empty, MyFunctions>(functions);
            bContext = session.BasicContext;
        }

        [TearDown]
        public void TearDown()
        {
            session?.Dispose();
            session = null;
            store?.Dispose();
            store = null;
            log?.Dispose();
            log = null;
            objlog?.Dispose();
            objlog = null;

            DeleteDirectory(MethodTestDir);
        }

        void Populate()
        {
            for (int key = 0; key < NumRecords; key++)
            {
                var keyObj = new MyKey { key = key };
                var valueObj = new MyValue { value = key + ValueMult };
                var status = bContext.Upsert(keyObj, valueObj);
                ClassicAssert.IsTrue(status.Record.Created, status.ToString());
            }
        }

        [Test]
        [Category(RevivificationCategory)]
        [Category(SmokeTestCategory)]
        public void SimpleObjectTest([Values] DeleteDest deleteDest, [Values(UpdateOp.Upsert, UpdateOp.RMW)] UpdateOp updateOp)
        {
            Populate();

            var deleteKey = RevivificationTestUtils.GetMinRevivifiableKey(store, NumRecords);
            var tailAddress = store.Log.TailAddress;
            _ = bContext.Delete(new MyKey { key = deleteKey });
            ClassicAssert.AreEqual(tailAddress, store.Log.TailAddress);

            var updateKey = deleteDest == DeleteDest.InChain ? deleteKey : NumRecords + 1;

            var key = new MyKey { key = updateKey };
            var value = new MyValue { value = key.key + ValueMult };
            var input = new MyInput { value = value.value };

            RevivificationTestUtils.WaitForRecords(store, want: true);
            ClassicAssert.IsTrue(RevivificationTestUtils.HasRecords(store.RevivificationManager.FreeRecordPool), "Expected a free record after delete and WaitForRecords");

            _ = updateOp == UpdateOp.Upsert ? bContext.Upsert(key, value) : bContext.RMW(key, input);

            RevivificationTestUtils.WaitForRecords(store, want: false);
            ClassicAssert.AreEqual(tailAddress, store.Log.TailAddress, "Expected tail address not to grow (record was revivified)");
        }
    }

    [TestFixture]
    class RevivificationSpanByteStressTests
    {
        const int KeyLength = 10;
        const int InitialLength = 50;

        internal class RevivificationStressFunctions : SpanByteFunctions<Empty>
        {
            internal IKeyComparer<SpanByte> keyComparer;     // non-null if we are doing key comparisons (and thus expectedKey is non-default)
            internal SpanByte expectedKey = default;                    // Set for each operation by the calling thread
            internal bool isFirstLap = true;                            // For first 

            internal RevivificationStressFunctions(IKeyComparer<SpanByte> keyComparer) => this.keyComparer = keyComparer;

            [MethodImpl(MethodImplOptions.AggressiveInlining)]
            private void VerifyKey(ref SpanByte functionsKey)
            {
                if (keyComparer is not null)
                    ClassicAssert.IsTrue(keyComparer.Equals(ref expectedKey, ref functionsKey));
            }

            private void VerifyKeyAndValue(ref SpanByte functionsKey, ref SpanByte functionsValue)
            {
                if (keyComparer is not null)
                    ClassicAssert.IsTrue(keyComparer.Equals(ref expectedKey, ref functionsKey), "functionsKey does not equal expectedKey");

                // Even in CompletePending(), we can verify internal consistency of key/value
                int valueOffset = 0, valueLengthRemaining = functionsValue.Length;
                ClassicAssert.Less(functionsKey.Length, valueLengthRemaining);
                while (valueLengthRemaining > 0)
                {
                    var compareLength = Math.Min(functionsKey.Length, valueLengthRemaining);
                    Span<byte> valueSpan = functionsValue.AsSpan().Slice(valueOffset, compareLength);
                    Span<byte> keySpan = functionsKey.AsSpan()[..compareLength];
                    ClassicAssert.IsTrue(valueSpan.SequenceEqual(keySpan), $"functionsValue (offset {valueOffset}, len {compareLength}: {SpanByte.FromPinnedSpan(valueSpan)}) does not match functionsKey ({SpanByte.FromPinnedSpan(keySpan)})");
                    valueOffset += compareLength;
                    valueLengthRemaining -= compareLength;
                }
            }

            public override bool SingleWriter(ref SpanByte key, ref SpanByte input, ref SpanByte src, ref SpanByte dst, ref SpanByteAndMemory output, ref UpsertInfo upsertInfo, WriteReason reason, ref RecordInfo recordInfo)
            {
                VerifyKey(ref key);
                return base.SingleWriter(ref key, ref input, ref src, ref dst, ref output, ref upsertInfo, reason, ref recordInfo);
            }

            public override bool ConcurrentWriter(ref SpanByte key, ref SpanByte input, ref SpanByte src, ref SpanByte dst, ref SpanByteAndMemory output, ref UpsertInfo upsertInfo, ref RecordInfo recordInfo)
            {
                VerifyKeyAndValue(ref key, ref dst);
                return base.ConcurrentWriter(ref key, ref input, ref src, ref dst, ref output, ref upsertInfo, ref recordInfo);
            }

            public override bool InitialUpdater(ref SpanByte key, ref SpanByte input, ref SpanByte newValue, ref SpanByteAndMemory output, ref RMWInfo rmwInfo, ref RecordInfo recordInfo)
            {
                VerifyKey(ref key);
                return base.InitialUpdater(ref key, ref input, ref newValue, ref output, ref rmwInfo, ref recordInfo);
            }

            public override bool CopyUpdater(ref SpanByte key, ref SpanByte input, ref SpanByte oldValue, ref SpanByte newValue, ref SpanByteAndMemory output, ref RMWInfo rmwInfo, ref RecordInfo recordInfo)
            {
                VerifyKeyAndValue(ref key, ref oldValue);
                return base.CopyUpdater(ref key, ref input, ref oldValue, ref newValue, ref output, ref rmwInfo, ref recordInfo);
            }

            public override bool InPlaceUpdater(ref SpanByte key, ref SpanByte input, ref SpanByte value, ref SpanByteAndMemory output, ref RMWInfo rmwInfo, ref RecordInfo recordInfo)
            {
                VerifyKeyAndValue(ref key, ref value);
                return base.InPlaceUpdater(ref key, ref input, ref value, ref output, ref rmwInfo, ref recordInfo);
            }

            public override bool SingleDeleter(ref SpanByte key, ref SpanByte value, ref DeleteInfo deleteInfo, ref RecordInfo recordInfo)
                => base.SingleDeleter(ref key, ref value, ref deleteInfo, ref recordInfo);

            public override unsafe bool ConcurrentDeleter(ref SpanByte key, ref SpanByte value, ref DeleteInfo deleteInfo, ref RecordInfo recordInfo)
                => base.ConcurrentDeleter(ref key, ref value, ref deleteInfo, ref recordInfo);
        }

        const int NumRecords = 200;
        const int DefaultMaxRecsPerBin = 1024;

        RevivificationStressFunctions functions;
        RevivificationSpanByteComparer comparer;

        private TsavoriteKV<SpanByte, SpanByte, SpanByteStoreFunctions, SpanByteAllocator<SpanByteStoreFunctions>> store;
        private ClientSession<SpanByte, SpanByte, SpanByte, SpanByteAndMemory, Empty, RevivificationStressFunctions, SpanByteStoreFunctions, SpanByteAllocator<SpanByteStoreFunctions>> session;
        private BasicContext<SpanByte, SpanByte, SpanByte, SpanByteAndMemory, Empty, RevivificationStressFunctions, SpanByteStoreFunctions, SpanByteAllocator<SpanByteStoreFunctions>> bContext;
        private IDevice log;

        [SetUp]
        public void Setup()
        {
            DeleteDirectory(MethodTestDir, wait: true);
            log = Devices.CreateLogDevice(Path.Combine(MethodTestDir, "test.log"), deleteOnClose: true);

            CollisionRange collisionRange = CollisionRange.None;
            foreach (var arg in TestContext.CurrentContext.Test.Arguments)
            {
                if (arg is CollisionRange cr)
                {
                    collisionRange = cr;
                    continue;
                }
            }

            comparer = new RevivificationSpanByteComparer(collisionRange);
            store = new(new()
            {
                IndexSize = 1L << 24,
                LogDevice = log,
                PageSize = 1L << 17,
                MemorySize = 1L << 20,
                RevivificationSettings = RevivificationSettings.PowerOf2Bins
            }, StoreFunctions<SpanByte, SpanByte>.Create(comparer, SpanByteRecordDisposer.Instance)
                , (allocatorSettings, storeFunctions) => new(allocatorSettings, storeFunctions)
            );

            functions = new RevivificationStressFunctions(keyComparer: null);
            session = store.NewSession<SpanByte, SpanByteAndMemory, Empty, RevivificationStressFunctions>(functions);
            bContext = session.BasicContext;
        }

        [TearDown]
        public void TearDown()
        {
            session?.Dispose();
            session = null;
            store?.Dispose();
            store = null;
            log?.Dispose();
            log = null;

            DeleteDirectory(MethodTestDir);
        }

        unsafe void Populate()
        {
            Span<byte> keyVec = stackalloc byte[KeyLength];
            var key = SpanByte.FromPinnedSpan(keyVec);

            Span<byte> inputVec = stackalloc byte[InitialLength];
            var input = SpanByte.FromPinnedSpan(inputVec);

            SpanByteAndMemory output = new();

            for (int ii = 0; ii < NumRecords; ++ii)
            {
                keyVec.Fill((byte)ii);
                inputVec.Fill((byte)ii);

                var status = bContext.Upsert(ref key, ref input, ref input, ref output);
                ClassicAssert.IsTrue(status.Record.Created, status.ToString());
            }
        }

        const int AddressIncrement = 1_000_000; // must be > ReadOnlyAddress

        [Test]
        [Category(RevivificationCategory)]
        [TestCase(20, 1, 1)]
        [TestCase(20, 5, 10)]
        [TestCase(20, 10, 5)]
        [TestCase(20, 10, 10)]
        //[Repeat(100)]
        public void ArtificialFreeBinThreadStressTest(int numIterations, int numAddThreads, int numTakeThreads)
        {
            if (TestContext.CurrentContext.CurrentRepeatCount > 0)
                Debug.WriteLine($"*** Current test iteration: {TestContext.CurrentContext.CurrentRepeatCount + 1} ***");
            const int numRecordsPerThread = 1000;
            const int recordSize = 48;    // size doesn't matter in this test, but must be a multiple of 8
            int maxRecords = numRecordsPerThread * numAddThreads;
            int numTotalThreads = numAddThreads + numTakeThreads;
            const long Unadded = 0;
            const long Added = 1;
            const long RemovedBase = 10000; // tid will be added to this to help diagnose any failures

            // For this test we are bypassing the FreeRecordPool in store.
            var binDef = new RevivificationBin()
            {
                RecordSize = recordSize,
                NumberOfRecords = maxRecords
            };
            var flags = new long[maxRecords];
            List<int> strayFlags = [], strayRecords = [];

            using var freeRecordPool = RevivificationTestUtils.CreateSingleBinFreeRecordPool(store, binDef);

            int iteration = 0;
            int totalTaken = 0;

            void beginIteration()
            {
                totalTaken = 0;
                for (var ii = 0; ii < flags.Length; ++ii)
                    flags[ii] = 0;
                strayFlags.Clear();
                strayRecords.Clear();
            }

            void enumerateStrayFlags()
            {
                for (var ii = 0; ii < flags.Length; ++ii)
                {
                    // We should have added and removed all addresses from 0 -> MaxRecords
                    if (flags[ii] < RemovedBase)
                        strayFlags.Add(ii);
                }
            }

            unsafe void enumerateStrayRecords()
            {
                var bin = freeRecordPool.bins[0];
                for (var ii = 0; ii < bin.recordCount; ++ii)
                {
                    if ((bin.records + ii)->IsSet)
                        strayRecords.Add(ii);
                }
            }

            void endIteration()
            {
                enumerateStrayFlags();
                enumerateStrayRecords();
                ClassicAssert.IsTrue(strayFlags.Count == 0 && strayRecords.Count == 0 && maxRecords == totalTaken,
                              $"maxRec/taken {maxRecords}/{totalTaken}, strayflags {strayFlags.Count}, strayRecords {strayRecords.Count}, iteration {iteration}");
            }

            void runAddThread(int tid)
            {
                RevivificationStats revivStats = new();
                for (var ii = 0; ii < numRecordsPerThread; ++ii)
                {
                    var addressBase = ii + tid * numRecordsPerThread;
                    var flag = flags[addressBase];
                    ClassicAssert.AreEqual(Unadded, flag, $"Invalid flag {flag} trying to add addressBase {addressBase}, tid {tid}, iteration {iteration}");
                    flags[addressBase] = 1;
                    ClassicAssert.IsTrue(freeRecordPool.TryAdd(addressBase + AddressIncrement, recordSize, ref revivStats), $"Failed to add addressBase {addressBase}, tid {tid}, iteration {iteration}");
                }
            }

            void runTakeThread(int tid)
            {
                RevivificationStats revivStats = new();
                while (totalTaken < maxRecords)
                {
                    if (freeRecordPool.bins[0].TryTake(recordSize, 0, store, out long address, ref revivStats))
                    {
                        var addressBase = address - AddressIncrement;
                        var prevFlag = Interlocked.CompareExchange(ref flags[addressBase], RemovedBase + tid, Added);
                        ClassicAssert.AreEqual(1, prevFlag, $"Take() found unexpected addressBase {addressBase} (flag {prevFlag}), tid {tid}, iteration {iteration}");
                        _ = Interlocked.Increment(ref totalTaken);
                    }
                }
            }

            // Task rather than Thread for propagation of exception.
            List<Task> tasks = [];

            // Make iteration 1-based to make the termination check easier in the threadprocs
            for (iteration = 1; iteration <= numIterations; ++iteration)
            {
                Debug.WriteLine($"Beginning iteration {iteration}");
                beginIteration();

                for (int t = 0; t < numAddThreads; t++)
                {
                    var tid = t;    // Use 0 for the first TID
                    tasks.Add(Task.Factory.StartNew(() => runAddThread(tid)));
                }
                for (int t = 0; t < numTakeThreads; t++)
                {
                    var tid = t + numAddThreads;
                    tasks.Add(Task.Factory.StartNew(() => runTakeThread(tid)));
                }

                try
                {
                    var timeoutSec = 5;     // 5s per iteration should be plenty
                    ClassicAssert.IsTrue(Task.WaitAll([.. tasks], TimeSpan.FromSeconds(timeoutSec)), $"Task timeout at {timeoutSec} sec, maxRec/taken {maxRecords}/{totalTaken}, iteration {iteration}");
                    endIteration();
                }
                finally
                {
                    // This tests runs multiple iterations so can create many tasks, so dispose them at the end of each iteration.
                    foreach (var task in tasks)
                    {
                        // A non-completed task throws an exception on Dispose(), which masks the initial exception.
                        // If it's not completed when we get here, the test has already failed.
                        if (task.IsCompleted)
                            task.Dispose();
                    }
                    tasks.Clear();
                }
            }
        }

        [Test]
        [Category(RevivificationCategory)]
        [Category(SmokeTestCategory)]
        public unsafe void ArtificialSimpleTest()
        {
            var binDef = new RevivificationBin()
            {
                RecordSize = TakeSize + 8,
                NumberOfRecords = 64,
                BestFitScanLimit = RevivificationBin.UseFirstFit
            };
            var freeRecordPool = RevivificationTestUtils.CreateSingleBinFreeRecordPool(store, binDef);

            RevivificationStats revivStats = new();
            ClassicAssert.IsTrue(freeRecordPool.TryAdd(AddressIncrement + 1, TakeSize, ref revivStats));
            ClassicAssert.IsTrue(freeRecordPool.TryTake(TakeSize, minAddress: AddressIncrement, out var address, ref revivStats));

            ClassicAssert.AreEqual(AddressIncrement + 1, address, "out address");
            ClassicAssert.AreEqual(1, revivStats.successfulAdds, "Successful Adds");
            ClassicAssert.AreEqual(1, revivStats.successfulTakes, "Successful Takes");
            _ = revivStats.Dump();
        }

        public enum WrapMode { Wrap, NoWrap };
        const int TakeSize = 40;

        private FreeRecordPool<SpanByte, SpanByte, SpanByteStoreFunctions, SpanByteAllocator<SpanByteStoreFunctions>> CreateBestFitTestPool(int scanLimit, WrapMode wrapMode, ref RevivificationStats revivStats)
        {
            var binDef = new RevivificationBin()
            {
                RecordSize = TakeSize + 8,
                NumberOfRecords = 64,
                BestFitScanLimit = scanLimit
            };
            var freeRecordPool = RevivificationTestUtils.CreateSingleBinFreeRecordPool(store, binDef);

            const int minAddress = AddressIncrement - 10;
            int expectedAdds = 0, expectedTakes = 0;
            if (wrapMode == WrapMode.Wrap)
            {
                // Add too-small records to wrap around the end of the bin records. Use lower addresses so we don't mix up the "real" results.
                const int smallSize = TakeSize - 4;
                for (var ii = 0; ii < freeRecordPool.bins[0].recordCount - 2; ++ii, ++expectedAdds)
                    ClassicAssert.IsTrue(freeRecordPool.TryAdd(minAddress + ii + 1, smallSize, ref revivStats));

                // Now take out the four at the beginning.
                for (var ii = 0; ii < 4; ++ii, ++expectedTakes)
                    ClassicAssert.IsTrue(freeRecordPool.TryTake(smallSize, minAddress, out _, ref revivStats));
            }

            long address = AddressIncrement;
            ClassicAssert.IsTrue(freeRecordPool.TryAdd(++address, TakeSize + 1, ref revivStats));
            ClassicAssert.IsTrue(freeRecordPool.TryAdd(++address, TakeSize + 2, ref revivStats));
            ClassicAssert.IsTrue(freeRecordPool.TryAdd(++address, TakeSize + 3, ref revivStats));
            ClassicAssert.IsTrue(freeRecordPool.TryAdd(++address, TakeSize, ref revivStats));    // 4
            ClassicAssert.IsTrue(freeRecordPool.TryAdd(++address, TakeSize, ref revivStats));    // 5 
            ClassicAssert.IsTrue(freeRecordPool.TryAdd(++address, TakeSize, ref revivStats));
            expectedAdds += 6;

            ClassicAssert.AreEqual(expectedAdds, revivStats.successfulAdds, "Successful Adds");
            ClassicAssert.AreEqual(expectedTakes, revivStats.successfulTakes, "Successful Takes");

            return freeRecordPool;
        }

        [Test]
        [Category(RevivificationCategory)]
        [Category(SmokeTestCategory)]
        public unsafe void ArtificialBestFitTest([Values] WrapMode wrapMode)
        {
            // We should first Take the first 20-length due to exact fit, then skip over the empty to take the next 20, then we have
            // no exact fit within the scan limit, so we grab the best fit before that (21).
            RevivificationStats revivStats = new();
            using var freeRecordPool = CreateBestFitTestPool(scanLimit: 4, wrapMode, ref revivStats);
            var expectedTakes = revivStats.successfulTakes;
            var minAddress = AddressIncrement;
            ClassicAssert.IsTrue(freeRecordPool.TryTake(TakeSize, minAddress, out var address, ref revivStats));
            ClassicAssert.AreEqual(4, address -= AddressIncrement);
            ClassicAssert.IsTrue(freeRecordPool.TryTake(TakeSize, minAddress, out address, ref revivStats));
            ClassicAssert.AreEqual(5, address -= AddressIncrement);
            ClassicAssert.IsTrue(freeRecordPool.TryTake(TakeSize, minAddress, out address, ref revivStats));
            ClassicAssert.AreEqual(1, address -= AddressIncrement);

            // Now that we've taken the first item, the new first-fit will be moved up one, which brings the last exact-fit into scanLimit range.
            ClassicAssert.IsTrue(freeRecordPool.TryTake(TakeSize, minAddress, out address, ref revivStats));
            ClassicAssert.AreEqual(6, address -= AddressIncrement);

            // Now Take will return them in order until we have no more
            ClassicAssert.IsTrue(freeRecordPool.TryTake(TakeSize, minAddress, out address, ref revivStats));
            ClassicAssert.AreEqual(2, address -= AddressIncrement);
            ClassicAssert.IsTrue(freeRecordPool.TryTake(TakeSize, minAddress, out address, ref revivStats));
            ClassicAssert.AreEqual(3, address -= AddressIncrement);
            ClassicAssert.IsFalse(freeRecordPool.TryTake(TakeSize, minAddress, out address, ref revivStats));
            expectedTakes += 6; // Plus one failure

            ClassicAssert.AreEqual(expectedTakes, revivStats.successfulTakes, "Successful Takes");
            ClassicAssert.AreEqual(1, revivStats.failedTakes, "Failed Takes");
            var statsString = revivStats.Dump();
        }

        [Test]
        [Category(RevivificationCategory)]
        [Category(SmokeTestCategory)]
        public unsafe void ArtificialFirstFitTest([Values] WrapMode wrapMode)
        {
            // We should Take the addresses in order.
            RevivificationStats revivStats = new();
            using var freeRecordPool = CreateBestFitTestPool(scanLimit: RevivificationBin.UseFirstFit, wrapMode, ref revivStats);
            var expectedSuccessfulTakes = revivStats.successfulTakes;
            var expectedFailedTakes = revivStats.failedTakes;
            var minAddress = AddressIncrement;

            long address = -1;
            for (var ii = 0; ii < 6; ++ii, ++expectedSuccessfulTakes)
            {
                if (!freeRecordPool.TryTake(TakeSize, minAddress, out address, ref revivStats))
                    Assert.Fail($"Take failed at ii {ii}: pool.HasRecords {RevivificationTestUtils.HasRecords(freeRecordPool)}");
                ClassicAssert.AreEqual(ii + 1, address -= AddressIncrement, $"address comparison failed at ii {ii}");
            }
            ClassicAssert.IsFalse(freeRecordPool.TryTake(TakeSize, minAddress, out address, ref revivStats));

            ClassicAssert.AreEqual(expectedSuccessfulTakes, revivStats.successfulTakes, "Successful Takes");
            ClassicAssert.AreEqual(1, revivStats.failedTakes, "Failed Takes");
            if (wrapMode == WrapMode.NoWrap)
                ClassicAssert.AreEqual(1, revivStats.takeEmptyBins, "Empty Bins");
            else
                ClassicAssert.AreEqual(1, revivStats.takeRecordSizeFailures, "Record Size");
            var statsString = revivStats.Dump();
        }

        [Test]
        [Category(RevivificationCategory)]
        [Category(SmokeTestCategory)]
        public unsafe void ArtificialThreadContentionOnOneRecordTest()
        {
            var binDef = new RevivificationBin()
            {
                RecordSize = 32,
                NumberOfRecords = 32
            };
            var freeRecordPool = RevivificationTestUtils.CreateSingleBinFreeRecordPool(store, binDef);
            const long TestAddress = AddressIncrement, minAddress = AddressIncrement - 10;
            long counter = 0, globalAddress = 0;
            const int size = 20;
            const int numIterations = 10000;

            unsafe void runThread(int tid)
            {
                RevivificationStats revivStats = new();
                for (var iteration = 0; iteration < numIterations; ++iteration)
                {
                    if (freeRecordPool.TryTake(size, minAddress, out long address, ref revivStats))
                    {
                        ++counter;
                    }
                    else if (globalAddress == TestAddress && Interlocked.CompareExchange(ref globalAddress, 0, TestAddress) == TestAddress)
                    {
                        ClassicAssert.IsTrue(freeRecordPool.TryAdd(TestAddress, size, ref revivStats), $"Failed TryAdd on iter {iteration}");
                        ++counter;
                    }
                }
            }

            List<Task> tasks = [];   // Task rather than Thread for propagation of exception.
            for (int t = 0; t < 8; t++)
            {
                var tid = t + 1;
                tasks.Add(Task.Factory.StartNew(() => runThread(tid)));
            }
            Task.WaitAll([.. tasks]);

            ClassicAssert.IsTrue(counter == 0);
        }

        [Test]
        [Category(RevivificationCategory)]
        //[Repeat(3000)]
        public void LiveThreadContentionOnOneRecordTest([Values(UpdateOp.Upsert, UpdateOp.RMW)] UpdateOp updateOp)
        {
            if (TestContext.CurrentContext.CurrentRepeatCount > 0)
                Debug.WriteLine($"*** Current test iteration: {TestContext.CurrentContext.CurrentRepeatCount + 1} ***");

            const int numIterations = 2000;
            const int numDeleteThreads = 5, numUpdateThreads = 5;
            const int keyRange = numDeleteThreads;

            unsafe void runDeleteThread(int tid)
            {
                Random rng = new(tid * 101);

                using var localSession = store.NewSession<SpanByte, SpanByteAndMemory, Empty, RevivificationStressFunctions>(new RevivificationStressFunctions(keyComparer: null));
                var localbContext = localSession.BasicContext;

                Span<byte> keyVec = stackalloc byte[KeyLength];
                var key = SpanByte.FromPinnedSpan(keyVec);

                for (var iteration = 0; iteration < numIterations; ++iteration)
                {
                    for (var ii = tid; ii < NumRecords; ii += numDeleteThreads)
                    {
                        var kk = rng.Next(keyRange);
                        keyVec.Fill((byte)kk);
                        _ = localbContext.Delete(key);
                    }
                }
            }

            unsafe void runUpdateThread(int tid)
            {
                Span<byte> keyVec = stackalloc byte[KeyLength];
                var key = SpanByte.FromPinnedSpan(keyVec);

                Span<byte> inputVec = stackalloc byte[InitialLength];
                var input = SpanByte.FromPinnedSpan(inputVec);

                Random rng = new(tid * 101);

                RevivificationStressFunctions localFunctions = new(keyComparer: comparer);
                using var localSession = store.NewSession<SpanByte, SpanByteAndMemory, Empty, RevivificationStressFunctions>(localFunctions);
                var localbContext = localSession.BasicContext;

                for (var iteration = 0; iteration < numIterations; ++iteration)
                {
                    for (var ii = tid; ii < NumRecords; ii += numUpdateThreads)
                    {
                        var kk = rng.Next(keyRange);
                        keyVec.Fill((byte)kk);
                        inputVec.Fill((byte)kk);

                        localSession.functions.expectedKey = key;
                        _ = updateOp == UpdateOp.Upsert ? localbContext.Upsert(key, input) : localbContext.RMW(key, input);
                        localSession.functions.expectedKey = default;
                    }

                    // Clear keyComparer so it does not try to validate during CompletePending (when it doesn't have an expectedKey)
                    localFunctions.keyComparer = null;
                    _ = localbContext.CompletePending(wait: true);
                    localFunctions.keyComparer = comparer;
                }
            }

            List<Task> tasks = [];   // Task rather than Thread for propagation of exception.
            for (int t = 0; t < numDeleteThreads; t++)
            {
                var tid = t + 1;
                tasks.Add(Task.Factory.StartNew(() => runDeleteThread(tid)));
            }
            for (int t = 0; t < numUpdateThreads; t++)
            {
                var tid = t + 1;
                tasks.Add(Task.Factory.StartNew(() => runUpdateThread(tid)));
            }
            Task.WaitAll([.. tasks]);
        }

        public enum ThreadingPattern { SameKeys, RandomKeys };

        [Test]
        [Category(RevivificationCategory)]
        //[Repeat(3000)]
        public void LiveFreeListThreadStressTest([Values] CollisionRange collisionRange,
                                             [Values] ThreadingPattern threadingPattern, [Values(UpdateOp.Upsert, UpdateOp.RMW)] UpdateOp updateOp)
        {
            if (TestContext.CurrentContext.CurrentRepeatCount > 0)
                Debug.WriteLine($"*** Current test iteration: {TestContext.CurrentContext.CurrentRepeatCount + 1} ***");

            int numIterations = 100;
            const int numDeleteThreads = 5, numUpdateThreads = 5;

            unsafe void runDeleteThread(int tid)
            {
                Random rng = new(tid * 101);

                using var localSession = store.NewSession<SpanByte, SpanByteAndMemory, Empty, RevivificationStressFunctions>(new RevivificationStressFunctions(keyComparer: null));
                var localbContext = localSession.BasicContext;

                Span<byte> keyVec = stackalloc byte[KeyLength];
                var key = SpanByte.FromPinnedSpan(keyVec);

                for (var iteration = 0; iteration < numIterations; ++iteration)
                {
                    for (var ii = tid; ii < NumRecords; ii += numDeleteThreads)
                    {
                        var kk = threadingPattern == ThreadingPattern.RandomKeys ? rng.Next(NumRecords) : ii;
                        keyVec.Fill((byte)kk);
                        _ = localbContext.Delete(key);
                    }
                }
            }

            unsafe void runUpdateThread(int tid)
            {
                Span<byte> keyVec = stackalloc byte[KeyLength];
                var key = SpanByte.FromPinnedSpan(keyVec);

                Span<byte> inputVec = stackalloc byte[InitialLength];
                var input = SpanByte.FromPinnedSpan(inputVec);

                Random rng = new(tid * 101);

                RevivificationStressFunctions localFunctions = new(keyComparer: comparer);
                using var localSession = store.NewSession<SpanByte, SpanByteAndMemory, Empty, RevivificationStressFunctions>(localFunctions);
                var localbContext = localSession.BasicContext;

                for (var iteration = 0; iteration < numIterations; ++iteration)
                {
                    for (var ii = tid; ii < NumRecords; ii += numUpdateThreads)
                    {
                        var kk = threadingPattern == ThreadingPattern.RandomKeys ? rng.Next(NumRecords) : ii;
                        keyVec.Fill((byte)kk);
                        inputVec.Fill((byte)kk);

                        localSession.functions.expectedKey = key;
                        _ = updateOp == UpdateOp.Upsert ? localbContext.Upsert(key, input) : localbContext.RMW(key, input);
                        localSession.functions.expectedKey = default;
                    }

                    // Clear keyComparer so it does not try to validate during CompletePending (when it doesn't have an expectedKey)
                    localFunctions.keyComparer = null;
                    _ = localbContext.CompletePending(wait: true);
                    localFunctions.keyComparer = comparer;
                }
            }

            List<Task> tasks = [];   // Task rather than Thread for propagation of exception.
            for (int t = 0; t < numDeleteThreads; t++)
            {
                var tid = t + 1;
                tasks.Add(Task.Factory.StartNew(() => runDeleteThread(tid)));
            }
            for (int t = 0; t < numUpdateThreads; t++)
            {
                var tid = t + 1;
                tasks.Add(Task.Factory.StartNew(() => runUpdateThread(tid)));
            }
            Task.WaitAll([.. tasks]);
        }

        [Test]
        [Category(RevivificationCategory)]
        //[Repeat(30)]
        public void LiveInChainThreadStressTest([Values(CollisionRange.Ten)] CollisionRange collisionRange, [Values(UpdateOp.Upsert, UpdateOp.RMW)] UpdateOp updateOp)
        {
            if (TestContext.CurrentContext.CurrentRepeatCount > 0)
                Debug.WriteLine($"*** Current test iteration: {TestContext.CurrentContext.CurrentRepeatCount + 1} ***");

            // Turn off freelist.
            _ = RevivificationTestUtils.SwapFreeRecordPool(store, default);

            const int numIterations = 500;
            const int numDeleteThreads = 5, numUpdateThreads = 5;

            unsafe void runDeleteThread(int tid)
            {
                using var localSession = store.NewSession<SpanByte, SpanByteAndMemory, Empty, RevivificationStressFunctions>(new RevivificationStressFunctions(keyComparer: null));
                var localbContext = localSession.BasicContext;

                Span<byte> keyVec = stackalloc byte[KeyLength];
                var key = SpanByte.FromPinnedSpan(keyVec);

                for (var iteration = 0; iteration < numIterations; ++iteration)
                {
                    for (var ii = tid; ii < NumRecords; ii += numDeleteThreads)
                    {
                        keyVec.Fill((byte)ii);
                        _ = localbContext.Delete(key);
                    }
                }
            }

            unsafe void runUpdateThread(int tid)
            {
                Span<byte> keyVec = stackalloc byte[KeyLength];
                var key = SpanByte.FromPinnedSpan(keyVec);

                Span<byte> inputVec = stackalloc byte[InitialLength];
                var input = SpanByte.FromPinnedSpan(inputVec);

                RevivificationStressFunctions localFunctions = new RevivificationStressFunctions(keyComparer: null);
                using var localSession = store.NewSession<SpanByte, SpanByteAndMemory, Empty, RevivificationStressFunctions>(localFunctions);
                var localbContext = localSession.BasicContext;

                for (var iteration = 0; iteration < numIterations; ++iteration)
                {
                    for (var ii = tid; ii < NumRecords; ii += numUpdateThreads)
                    {
                        keyVec.Fill((byte)ii);
                        inputVec.Fill((byte)ii);

                        localSession.functions.expectedKey = key;
                        _ = updateOp == UpdateOp.Upsert ? localbContext.Upsert(key, input) : localbContext.RMW(key, input);
                        localSession.functions.expectedKey = default;
                    }

                    // Clear keyComparer so it does not try to validate during CompletePending (when it doesn't have an expectedKey)
                    localFunctions.keyComparer = null;
                    _ = localbContext.CompletePending(wait: true);
                    localFunctions.keyComparer = comparer;
                }
            }

            List<Task> tasks = [];   // Task rather than Thread for propagation of exception.
            for (int t = 0; t < numDeleteThreads; t++)
            {
                var tid = t + 1;
                tasks.Add(Task.Factory.StartNew(() => runDeleteThread(tid)));
            }
            for (int t = 0; t < numUpdateThreads; t++)
            {
                var tid = t + 1;
                tasks.Add(Task.Factory.StartNew(() => runUpdateThread(tid)));
            }
            Task.WaitAll([.. tasks]);
        }
    }
}<|MERGE_RESOLUTION|>--- conflicted
+++ resolved
@@ -214,13 +214,8 @@
             where TStoreFunctions : IStoreFunctions<TKey, TValue>
             where TAllocator : IAllocator<TKey, TValue, TStoreFunctions>
         {
-<<<<<<< HEAD
             OperationStackContext<TKey, TValue, TStoreFunctions, TAllocator> stackCtx = new(store.storeFunctions.GetKeyHashCode64(ref key), store.partitionId);
-            Assert.IsTrue(store.FindTag(ref stackCtx.hei), $"AssertElidable: Cannot find key {key}");
-=======
-            OperationStackContext<TKey, TValue, TStoreFunctions, TAllocator> stackCtx = new(store.storeFunctions.GetKeyHashCode64(ref key));
             ClassicAssert.IsTrue(store.FindTag(ref stackCtx.hei), $"AssertElidable: Cannot find key {key}");
->>>>>>> de32951c
             var recordInfo = store.hlog.GetInfo(store.hlog.GetPhysicalAddress(stackCtx.hei.Address));
             ClassicAssert.Less(recordInfo.PreviousAddress, store.hlogBase.BeginAddress, "AssertElidable: expected elidable key");
         }
