﻿// Copyright (c) Microsoft Corporation.
// Licensed under the MIT license.

using System.Diagnostics;
using System.Runtime.CompilerServices;
using System.Threading;

namespace Tsavorite.core
{
    public unsafe partial class TsavoriteKV<TKey, TValue, TStoreFunctions, TAllocator> : TsavoriteBase
        where TStoreFunctions : IStoreFunctions<TKey, TValue>
        where TAllocator : IAllocator<TKey, TValue, TStoreFunctions>
    {
        [MethodImpl(MethodImplOptions.AggressiveInlining)]
<<<<<<< HEAD
        private static bool TryBlockAllocate<Input, Output, Context>(
=======
        private static bool TryBlockAllocate<TInput, TOutput, TContext>(
>>>>>>> 35dc23d6
                AllocatorBase<TKey, TValue, TStoreFunctions, TAllocator> allocator,
                int recordSize,
                out long logicalAddress,
                ref PendingContext<TInput, TOutput, TContext> pendingContext,
                out OperationStatus internalStatus)
        {
            pendingContext.flushEvent = allocator.FlushEvent;
            logicalAddress = allocator.TryAllocate(recordSize);
            if (logicalAddress > 0)
            {
                pendingContext.flushEvent = default;
                internalStatus = OperationStatus.SUCCESS;
                return true;
            }

            if (logicalAddress == 0)
            {
                // We expect flushEvent to be signaled.
                internalStatus = OperationStatus.ALLOCATE_FAILED;
                return false;
            }

            // logicalAddress is < 0 so we do not expect flushEvent to be signaled; return RETRY_LATER to refresh the epoch.
            pendingContext.flushEvent = default;
            allocator.TryComplete();
            internalStatus = OperationStatus.RETRY_LATER;
            return false;
        }

        internal struct AllocateOptions
        {
            internal bool Recycle;
            internal bool IgnoreHeiAddress;
        };

        [MethodImpl(MethodImplOptions.AggressiveInlining)]
        bool TryAllocateRecord<TInput, TOutput, TContext, TSessionFunctionsWrapper>(TSessionFunctionsWrapper sessionFunctions, ref PendingContext<TInput, TOutput, TContext> pendingContext,
                                                       ref OperationStackContext<TKey, TValue, TStoreFunctions, TAllocator> stackCtx, int actualSize, ref int allocatedSize, int newKeySize, AllocateOptions options,
                                                       out long newLogicalAddress, out long newPhysicalAddress, out OperationStatus status)
            where TSessionFunctionsWrapper : ISessionFunctionsWrapper<TKey, TValue, TInput, TOutput, TContext, TStoreFunctions, TAllocator>
        {
            status = OperationStatus.SUCCESS;

            // MinRevivAddress is also needed for pendingContext-based record reuse.
            var minMutableAddress = GetMinRevivifiableAddress();
            var minRevivAddress = minMutableAddress;

            if (options.Recycle && pendingContext.retryNewLogicalAddress != Constants.kInvalidAddress && GetAllocationForRetry(sessionFunctions, ref pendingContext, minRevivAddress, ref allocatedSize, newKeySize, out newLogicalAddress, out newPhysicalAddress))
                return true;
            if (RevivificationManager.UseFreeRecordPool)
            {
                if (!options.IgnoreHeiAddress && stackCtx.hei.Address >= minMutableAddress)
                    minRevivAddress = stackCtx.hei.Address;
                if (sessionFunctions.Ctx.IsInV1)
                {
                    var fuzzyStartAddress = _hybridLogCheckpoint.info.startLogicalAddress;
                    if (fuzzyStartAddress > minRevivAddress)
                        minRevivAddress = fuzzyStartAddress;
                }
                if (TryTakeFreeRecord<TInput, TOutput, TContext, TSessionFunctionsWrapper>(sessionFunctions, actualSize, ref allocatedSize, newKeySize, minRevivAddress, out newLogicalAddress, out newPhysicalAddress))
                    return true;
            }

            // Spin to make sure newLogicalAddress is > recSrc.LatestLogicalAddress (the .PreviousAddress and CAS comparison value).
            for (; ; Thread.Yield())
            {
                if (!TryBlockAllocate(hlogBase, allocatedSize, out newLogicalAddress, ref pendingContext, out status))
                    break;

                newPhysicalAddress = hlog.GetPhysicalAddress(newLogicalAddress);
                if (VerifyInMemoryAddresses(ref stackCtx))
                {
                    if (newLogicalAddress > stackCtx.recSrc.LatestLogicalAddress)
                        return true;

                    // This allocation is below the necessary address so put it on the free list or abandon it, then repeat the loop.
                    if (!RevivificationManager.UseFreeRecordPool || !RevivificationManager.TryAdd(newLogicalAddress, newPhysicalAddress, allocatedSize, ref sessionFunctions.Ctx.RevivificationStats))
                        hlog.GetInfo(newPhysicalAddress).SetInvalid();  // Skip on log scan
                    continue;
                }

                // In-memory source dropped below HeadAddress during BlockAllocate. Save the record for retry if we can.
                ref var newRecordInfo = ref hlog.GetInfo(newPhysicalAddress);
                if (options.Recycle)
                {
                    ref var newValue = ref hlog.GetValue(newPhysicalAddress);
                    _ = hlog.GetAndInitializeValue(newPhysicalAddress, newPhysicalAddress + actualSize);
                    var valueOffset = (int)((long)Unsafe.AsPointer(ref newValue) - newPhysicalAddress);
                    SetExtraValueLength(ref hlog.GetValue(newPhysicalAddress), ref newRecordInfo, actualSize - valueOffset, allocatedSize - valueOffset);
                    SaveAllocationForRetry(ref pendingContext, newLogicalAddress, newPhysicalAddress, allocatedSize);
                }
                else
                    newRecordInfo.SetInvalid();  // Skip on log scan
                status = OperationStatus.RETRY_LATER;
                break;
            }

            newPhysicalAddress = 0;
            return false;
        }

        [MethodImpl(MethodImplOptions.AggressiveInlining)]
<<<<<<< HEAD
        bool TryAllocateRecordReadCache<Input, Output, Context>(ref PendingContext<Input, Output, Context> pendingContext, ref OperationStackContext<TKey, TValue, TStoreFunctions, TAllocator> stackCtx,
=======
        bool TryAllocateRecordReadCache<TInput, TOutput, TContext>(ref PendingContext<TInput, TOutput, TContext> pendingContext, ref OperationStackContext<TKey, TValue, TStoreFunctions, TAllocator> stackCtx,
>>>>>>> 35dc23d6
                                                       int allocatedSize, out long newLogicalAddress, out long newPhysicalAddress, out OperationStatus status)
        {
            // Spin to make sure the start of the tag chain is not readcache, or that newLogicalAddress is > the first address in the tag chain.
            for (; ; Thread.Yield())
            {
                if (!TryBlockAllocate(readCacheBase, allocatedSize, out newLogicalAddress, ref pendingContext, out status))
                    break;

                newPhysicalAddress = readcache.GetPhysicalAddress(newLogicalAddress);
                if (VerifyInMemoryAddresses(ref stackCtx))
                {
                    if (!stackCtx.hei.IsReadCache || newLogicalAddress > stackCtx.hei.AbsoluteAddress)
                        return true;

                    // This allocation is below the necessary address so abandon it and repeat the loop.
                    ReadCacheAbandonRecord(newPhysicalAddress);
                    continue;
                }

                // In-memory source dropped below HeadAddress during BlockAllocate.
                ReadCacheAbandonRecord(newPhysicalAddress);
                status = OperationStatus.RETRY_LATER;
                break;
            }

            newPhysicalAddress = 0;
            return false;
        }

        [MethodImpl(MethodImplOptions.AggressiveInlining)]
        void SaveAllocationForRetry<TInput, TOutput, TContext>(ref PendingContext<TInput, TOutput, TContext> pendingContext, long logicalAddress, long physicalAddress, int allocatedSize)
        {
            ref var recordInfo = ref hlog.GetInfo(physicalAddress);

            // TryAllocateRecord may stash this before WriteRecordInfo is called, leaving .PreviousAddress set to kInvalidAddress.
            // This is zero, and setting Invalid will result in recordInfo.IsNull being true, which will cause log-scan problems.
            // We don't need whatever .PreviousAddress was there, so set it to kTempInvalidAddress (which is nonzero).
            recordInfo.PreviousAddress = Constants.kTempInvalidAddress;
            recordInfo.SetInvalid();    // Skip on log scan

            // ExtraValueLength has been set by caller.
            pendingContext.retryNewLogicalAddress = logicalAddress < hlogBase.HeadAddress ? Constants.kInvalidAddress : logicalAddress;
        }

        // Do not inline, to keep TryAllocateRecord lean
        bool GetAllocationForRetry<TInput, TOutput, TContext, TSessionFunctionsWrapper>(TSessionFunctionsWrapper sessionFunctions, ref PendingContext<TInput, TOutput, TContext> pendingContext, long minAddress,
                ref int allocatedSize, int newKeySize, out long newLogicalAddress, out long newPhysicalAddress)
            where TSessionFunctionsWrapper : ISessionFunctionsWrapper<TKey, TValue, TInput, TOutput, TContext, TStoreFunctions, TAllocator>
        {
            // Use an earlier allocation from a failed operation, if possible.
            newLogicalAddress = pendingContext.retryNewLogicalAddress;
            pendingContext.retryNewLogicalAddress = 0;

            if (newLogicalAddress < hlogBase.HeadAddress)
            {
                // The record dropped below headAddress. If it needs DisposeRecord, it will be done on eviction.
                newPhysicalAddress = 0;
                return false;
            }

            newPhysicalAddress = hlog.GetPhysicalAddress(newLogicalAddress);
            ref var recordInfo = ref hlog.GetInfo(newPhysicalAddress);
            Debug.Assert(!recordInfo.IsNull(), "RecordInfo should not be IsNull");
            ref var recordValue = ref hlog.GetValue(newPhysicalAddress);
            (int usedValueLength, int fullValueLength, int fullRecordLength) = GetRecordLengths(newPhysicalAddress, ref recordValue, ref recordInfo);

            // Dispose the record for either reuse or abandonment.
            ClearExtraValueSpace(ref recordInfo, ref recordValue, usedValueLength, fullValueLength);
            storeFunctions.DisposeRecord(ref hlog.GetKey(newPhysicalAddress), ref recordValue, DisposeReason.RevivificationFreeList, newKeySize);

            if (newLogicalAddress <= minAddress || fullRecordLength < allocatedSize)
            {
                // Can't reuse, so abandon it.
                newPhysicalAddress = 0;
                return false;
            }

            allocatedSize = fullRecordLength;
            return true;
        }
    }
}<|MERGE_RESOLUTION|>--- conflicted
+++ resolved
@@ -12,11 +12,7 @@
         where TAllocator : IAllocator<TKey, TValue, TStoreFunctions>
     {
         [MethodImpl(MethodImplOptions.AggressiveInlining)]
-<<<<<<< HEAD
-        private static bool TryBlockAllocate<Input, Output, Context>(
-=======
         private static bool TryBlockAllocate<TInput, TOutput, TContext>(
->>>>>>> 35dc23d6
                 AllocatorBase<TKey, TValue, TStoreFunctions, TAllocator> allocator,
                 int recordSize,
                 out long logicalAddress,
@@ -119,11 +115,7 @@
         }
 
         [MethodImpl(MethodImplOptions.AggressiveInlining)]
-<<<<<<< HEAD
-        bool TryAllocateRecordReadCache<Input, Output, Context>(ref PendingContext<Input, Output, Context> pendingContext, ref OperationStackContext<TKey, TValue, TStoreFunctions, TAllocator> stackCtx,
-=======
         bool TryAllocateRecordReadCache<TInput, TOutput, TContext>(ref PendingContext<TInput, TOutput, TContext> pendingContext, ref OperationStackContext<TKey, TValue, TStoreFunctions, TAllocator> stackCtx,
->>>>>>> 35dc23d6
                                                        int allocatedSize, out long newLogicalAddress, out long newPhysicalAddress, out OperationStatus status)
         {
             // Spin to make sure the start of the tag chain is not readcache, or that newLogicalAddress is > the first address in the tag chain.
