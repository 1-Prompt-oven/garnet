﻿<Project Sdk="Microsoft.NET.Sdk">

  <PropertyGroup>
    <OutputType>Exe</OutputType>
    <ServerGarbageCollection>true</ServerGarbageCollection>

    <!-- IMPORTANT: Keep the version in sync with .azure\pipelines\azure-pipelines-external-release.yml line ~7 and GarnetServer.cs line ~32. -->
    <Version>1.0.38</Version>
    <PackageId>garnet-server</PackageId>
    <PackAsTool>true</PackAsTool>
    <ToolCommandName>garnet-server</ToolCommandName>
    <Title>The Microsoft.Garnet RESP server, packaged as a .NET tool</Title>
<<<<<<< HEAD
    <!--<GeneratePackageOnBuild Condition="'$(Configuration)'=='Release'">True</GeneratePackageOnBuild>  -->
=======
>>>>>>> e078da9f
    <Authors>Microsoft</Authors>
    <Company>Microsoft</Company>
    <RepositoryType>git</RepositoryType>
    <RepositoryUrl>https://github.com/microsoft/garnet.git</RepositoryUrl>
    <PackageProjectUrl>https://microsoft.github.io/garnet</PackageProjectUrl>
    <PackageLicenseExpression>MIT</PackageLicenseExpression>
    <PackageRequireLicenseAcceptance>True</PackageRequireLicenseAcceptance>
    <Description>
      Garnet is a remote cache-store from Microsoft Research, that offers strong performance (throughput and latency),
      scalability, storage, recovery, cluster sharding, key migration, and replication features. Garnet uses the Redis RESP wire
      protocol and can work with existing Redis clients.
    </Description>
    <PackageReleaseNotes>See https://github.com/microsoft/garnet for details.</PackageReleaseNotes>
    <Copyright>© Microsoft Corporation. All rights reserved.</Copyright>
    <Tags>Garnet key-value store cache dictionary hashtable concurrent persistent remote cluster Redis RESP</Tags> 
  </PropertyGroup>

  <ItemGroup>
    <None Include="..\..\test\testcerts\testcert.pfx" Link="testcert.pfx">
      <CopyToOutputDirectory>PreserveNewest</CopyToOutputDirectory>
    </None>
  </ItemGroup>

  <ItemGroup>
    <ProjectReference Include="..\..\libs\host\Garnet.host.csproj" />
    <ProjectReference Include="..\..\libs\server\Garnet.server.csproj" />
    <ProjectReference Include="..\..\libs\storage\Tsavorite\cs\src\devices\AzureStorageDevice\Tsavorite.devices.AzureStorageDevice.csproj" />
  </ItemGroup>

  <ItemGroup>
    <None Update="garnet.conf">
      <CopyToOutputDirectory>PreserveNewest</CopyToOutputDirectory>
    </None>
    <None Include="readme.md" Pack="true" PackagePath="/" />
  </ItemGroup>

  <PropertyGroup>
    <PackageReadmeFile>readme.md</PackageReadmeFile>
  </PropertyGroup>
</Project><|MERGE_RESOLUTION|>--- conflicted
+++ resolved
@@ -10,10 +10,6 @@
     <PackAsTool>true</PackAsTool>
     <ToolCommandName>garnet-server</ToolCommandName>
     <Title>The Microsoft.Garnet RESP server, packaged as a .NET tool</Title>
-<<<<<<< HEAD
-    <!--<GeneratePackageOnBuild Condition="'$(Configuration)'=='Release'">True</GeneratePackageOnBuild>  -->
-=======
->>>>>>> e078da9f
     <Authors>Microsoft</Authors>
     <Company>Microsoft</Company>
     <RepositoryType>git</RepositoryType>
@@ -28,7 +24,7 @@
     </Description>
     <PackageReleaseNotes>See https://github.com/microsoft/garnet for details.</PackageReleaseNotes>
     <Copyright>© Microsoft Corporation. All rights reserved.</Copyright>
-    <Tags>Garnet key-value store cache dictionary hashtable concurrent persistent remote cluster Redis RESP</Tags> 
+    <Tags>Garnet key-value store cache dictionary hashtable concurrent persistent remote cluster Redis RESP</Tags>
   </PropertyGroup>
 
   <ItemGroup>
